"""This module contains the collection of axiomatic metrics to evaluate attribution-based explanations of neural network models."""
from typing import Callable, Dict, List, Union

import numpy as np
from tqdm import tqdm

from .base import Metric
from ..helpers import asserts
from ..helpers import utils
from ..helpers import warn_func
from ..helpers.asserts import attributes_check
from ..helpers.model_interface import ModelInterface
from ..helpers.normalise_func import normalise_by_negative
from ..helpers.perturb_func import baseline_replacement_by_indices


class Completeness(Metric):
    """
    Implementation of Completeness test by Sundararajan et al., 2017, also referred
    to as Summation to Delta by Shrikumar et al., 2017 and Conservation by
    Montavon et al., 2018.

    Attribution completeness asks that the total attribution is proportional to the explainable
    evidence at the output/ or some function of the model output. Or, that the attributions
    add up to the difference between the model output F at the input x and the baseline b.

    References:
        1) Completeness - Sundararajan, Mukund, Ankur Taly, and Qiqi Yan. "Axiomatic attribution for deep networks."
        International Conference on Machine Learning. PMLR, 2017.
        2) Summation to delta - Shrikumar, Avanti, Peyton Greenside, and Anshul Kundaje. "Learning important
        features through propagating activation differences." International Conference on Machine Learning. PMLR, 2017.
        3) Conservation - Montavon, Grégoire, Wojciech Samek, and Klaus-Robert Müller. "Methods for interpreting
        and understanding deep neural networks." Digital Signal Processing 73 (2018): 1-15.

    Assumptions:
        This implementation does completeness test against logits, not softmax.
    """

    @attributes_check
    def __init__(self, *args, **kwargs):
        """
        Parameters
        ----------
        args: Arguments (optional)
        kwargs: Keyword arguments (optional)
            abs (boolean): Indicates whether absolute operation is applied on the attribution, default=False.
            normalise (boolean): Indicates whether normalise operation is applied on the attribution, default=True.
            normalise_func (callable): Attribution normalisation function applied in case normalise=True,
            default=normalise_by_negative.
            default_plot_func (callable): Callable that plots the metrics result.
            disable_warnings (boolean): Indicates whether the warnings are printed, default=False.
            display_progressbar (boolean): Indicates whether a tqdm-progress-bar is printed, default=False.
            output_func (callable): Function applied to the difference between the model output at the input and the
            baseline before metric calculation, default=lambda x: x.
            perturb_baseline (string): Indicates the type of baseline: "mean", "random", "uniform", "black" or "white",
            default="black".
            perturb_func (callable): Input perturbation function, default=baseline_replacement_by_indices.
        """
        super().__init__()

        self.args = args
        self.kwargs = kwargs
        self.abs = self.kwargs.get("abs", False)
        self.normalise = self.kwargs.get("normalise", True)
        self.normalise_func = self.kwargs.get("normalise_func", normalise_by_negative)
        self.default_plot_func = Callable
        self.disable_warnings = self.kwargs.get("disable_warnings", False)
        self.display_progressbar = self.kwargs.get("display_progressbar", False)
        self.output_func = self.kwargs.get("output_func", lambda x: x)
        self.perturb_baseline = self.kwargs.get("perturb_baseline", "black")
        self.perturb_func = self.kwargs.get(
            "perturb_func", baseline_replacement_by_indices
        )
        self.last_results = []
        self.all_results = []

        # Asserts and warnings.
        if not self.disable_warnings:
            warn_func.warn_parameterisation(
                metric_name=self.__class__.__name__,
                sensitive_params=(
                    "baseline value 'perturb_baseline' and the function to modify the "
                    "model response 'output_func'"
                ),
                citation=(
                    "Sundararajan, Mukund, Ankur Taly, and Qiqi Yan. 'Axiomatic attribution for "
                    "deep networks.' International Conference on Machine Learning. PMLR, (2017)."
                ),
            )
            warn_func.warn_attributions(normalise=self.normalise, abs=self.abs)

    def __call__(
        self,
        model: ModelInterface,
        x_batch: np.array,
        y_batch: np.array,
        a_batch: Union[np.array, None],
        *args,
        **kwargs,
    ) -> List[bool]:
        """
        This implementation represents the main logic of the metric and makes the class object callable.
        It completes batch-wise evaluation of some explanations (a_batch) with respect to some input data
        (x_batch), some output labels (y_batch) and a torch model (model).

        Parameters
            model: a torch model e.g., torchvision.models that is subject to explanation
            x_batch: a np.ndarray which contains the input data that are explained
            y_batch: a np.ndarray which contains the output labels that are explained
            a_batch: a Union[np.ndarray, None] which contains pre-computed attributions i.e., explanations
            args: Arguments (optional)
            kwargs: Keyword arguments (optional)
                nr_channels (integer): Number of images, default=second dimension of the input.
                img_size (integer): Image dimension (assumed to be squared), default=last dimension of the input.
                channel_first (boolean): Indicates of the image dimensions are channel first, or channel last.
                Inferred from the input shape by default.
                explain_func (callable): Callable generating attributions, default=Callable.
                device (string): Indicated the device on which a torch.Tensor is or will be allocated: "cpu" or "gpu",
                default=None.

        Returns
            last_results: a list of float(s) with the evaluation outcome of concerned batch

        Examples
            # Enable GPU.
            >> device = torch.device("cuda:0" if torch.cuda.is_available() else "cpu")

            # Load a pre-trained LeNet classification model (architecture at quantus/helpers/models).
            >> model = LeNet()
            >> model.load_state_dict(torch.load("tutorials/assets/mnist"))

            # Load MNIST datasets and make loaders.
            >> test_set = torchvision.datasets.MNIST(root='./sample_data', download=True)
            >> test_loader = torch.utils.data.DataLoader(test_set, batch_size=24)

            # Load a batch of inputs and outputs to use for XAI evaluation.
            >> x_batch, y_batch = iter(test_loader).next()
            >> x_batch, y_batch = x_batch.cpu().numpy(), y_batch.cpu().numpy()

            # Generate Saliency attributions of the test set batch of the test set.
            >> a_batch_saliency = Saliency(model).attribute(inputs=x_batch, target=y_batch, abs=True).sum(axis=1)
            >> a_batch_saliency = a_batch_saliency.cpu().numpy()

            # Initialise the metric and evaluate explanations by calling the metric instance.
            >> metric = Completeness(abs=True, normalise=False)
            >> scores = metric(model=model, x_batch=x_batch, y_batch=y_batch, a_batch=a_batch_saliency, **{}}
        """
        # Reshape input batch to channel first order:
<<<<<<< HEAD
        self.channel_first = kwargs.get("channel_first", utils.infer_channel_first(x_batch))
        x_batch_s = utils.make_channel_first(x_batch, self.channel_first)
        # Wrap the model into an interface
=======
        self.channel_first = kwargs.get("channel_first", get_channel_first(x_batch))
        x_batch_s = get_channel_first_batch(x_batch, self.channel_first)

        # Wrap the model into an interface.
>>>>>>> 5612a0e6
        if model:
            model = utils.get_wrapped_model(model, self.channel_first)

        # Update kwargs.
        self.kwargs = {
            **kwargs,
            **{k: v for k, v in self.__dict__.items() if k not in ["args", "kwargs"]},
        }
        self.nr_channels = kwargs.get("nr_channels", np.shape(x_batch_s)[1])
        self.img_size = kwargs.get("img_size", np.shape(x_batch_s)[-1])
        self.last_results = []

        if a_batch is None:

            # Asserts.
            explain_func = self.kwargs.get("explain_func", Callable)
            asserts.assert_explain_func(explain_func=explain_func)

            # Generate explanations.
            a_batch = explain_func(
                model=model.get_model(),
                inputs=x_batch,
                targets=y_batch,
                **self.kwargs,
            )
        a_batch = utils.expand_attribution_channel(a_batch, x_batch_s)

        # Asserts.
        asserts.assert_attributions(a_batch=a_batch, x_batch=x_batch_s)

        # use tqdm progressbar if not disabled
        if not self.display_progressbar:
            iterator = zip(x_batch_s, y_batch, a_batch)
        else:
            iterator = tqdm(zip(x_batch_s, y_batch, a_batch), total=len(x_batch_s))

        for x, y, a in iterator:

            if self.abs:
                a = np.abs(a)

            if self.normalise:
                a = self.normalise_func(a)

            x_baseline = self.perturb_func(
<<<<<<< HEAD
                arr=x.flatten(),
                indices=np.arange(0, len(x)),
                perturb_baseline=self.perturb_baseline,
=======
                img=x.flatten(),
                **{
                    **self.kwargs,
                    **{
                        "indices": np.arange(0, len(x.flatten())),
                        "perturb_baseline": self.perturb_baseline,
                    },
                },
>>>>>>> 5612a0e6
            )

            # Predict on input.
            x_input = model.shape_input(x, x.shape, channel_first=True)
            y_pred = float(
                model.predict(x_input, softmax_act=False, **self.kwargs)[:, y]
            )

            # Predict on baseline.
            x_input = model.shape_input(x_baseline, x.shape, channel_first=True)
            y_pred_baseline = float(
                model.predict(x_input, softmax_act=False, **self.kwargs)[:, y]
            )

            if np.sum(a) == self.output_func(y_pred - y_pred_baseline):
                self.last_results.append(True)
            else:
                self.last_results.append(False)

        self.all_results.append(self.last_results)

        return self.last_results


class NonSensitivity(Metric):
    """
    Implementation of NonSensitivity by Nguyen at el., 2020.

    Non- sensitivity measures if zero-importance is only assigned to features, that the model is not
    functionally dependent on.

    References:
        1) Nguyen, An-phi, and María Rodríguez Martínez. "On quantitative aspects of model
        interpretability." arXiv preprint arXiv:2007.07584 (2020).
        2) Ancona, Marco, et al. "Explaining Deep Neural Networks with a Polynomial Time Algorithm for Shapley
        Values Approximation." arXiv preprint arXiv:1903.10992 (2019).
        3) Montavon, Grégoire, Wojciech Samek, and Klaus-Robert Müller. "Methods for interpreting and
        understanding deep neural networks." Digital Signal Processing 73 (2018): 1-15.

    """

    @attributes_check
    def __init__(self, *args, **kwargs):
        """
        Parameters
        ----------
        args: Arguments (optional)
        kwargs: Keyword arguments (optional)
            eps (float): Attributions threshold, default=1e-5.
            n_samples (integer): The number of samples to iterate over, default=100.
            abs (boolean): Indicates whether absolute operation is applied on the attribution, default=True.
            normalise (boolean): Indicates whether normalise operation is applied on the attribution, default=True.
            normalise_func (callable): Attribution normalisation function applied in case normalise=True,
            default=normalise_by_negative.
            default_plot_func (callable): Callable that plots the metrics result.
            disable_warnings (boolean): Indicates whether the warnings are printed, default=False.
            display_progressbar (boolean): Indicates whether a tqdm-progress-bar is printed, default=False.
            perturb_baseline (string): Indicates the type of baseline: "mean", "random", "uniform", "black" or "white",
            default="black".
            perturb_func (callable): Input perturbation function, default=baseline_replacement_by_indices.
        """
        super().__init__()

        self.args = args
        self.kwargs = kwargs
        self.eps = self.kwargs.get("eps", 1e-5)
        self.n_samples = self.kwargs.get("n_samples", 100)
        self.abs = self.kwargs.get("abs", True)
        self.normalise = self.kwargs.get("normalise", True)
        self.normalise_func = self.kwargs.get("normalise_func", normalise_by_negative)
        self.default_plot_func = Callable
        self.disable_warnings = self.kwargs.get("disable_warnings", False)
        self.display_progressbar = self.kwargs.get("display_progressbar", False)
        self.perturb_func = self.kwargs.get(
            "perturb_func", baseline_replacement_by_indices
        )
        self.img_size = self.kwargs.get("img_size", 224)
        self.features_in_step = self.kwargs.get("features_in_step", 1)
        self.max_steps_per_input = self.kwargs.get("max_steps_per_input", None)
        self.perturb_baseline = self.kwargs.get("perturb_baseline", "black")
        self.last_results = []
        self.all_results = []

        # Asserts and warnings.
        if not self.disable_warnings:
            warn_func.warn_parameterisation(
                metric_name=self.__class__.__name__,
                sensitive_params=(
                    "baseline value 'perturb_baseline', the number of samples to iterate"
                    " over 'n_samples' and the threshold value function for the feature"
                    " to be considered having an insignificant contribution to the model"
                ),
                citation=(
                    "Nguyen, An-phi, and María Rodríguez Martínez. 'On quantitative aspects of "
                    "model interpretability.' arXiv preprint arXiv:2007.07584 (2020)."
                ),
            )
<<<<<<< HEAD
            warn_func.warn_attributions(normalise=self.normalise, abs=self.abs)
=======
            warn_attributions(normalise=self.normalise, abs=self.abs)
        assert_features_in_step(
            features_in_step=self.features_in_step, img_size=self.img_size
        )
        if self.max_steps_per_input is not None:
            assert_max_steps(
                max_steps_per_input=self.max_steps_per_input, img_size=self.img_size
            )
            self.set_features_in_step = set_features_in_step(
                max_steps_per_input=self.max_steps_per_input, img_size=self.img_size
            )
>>>>>>> 5612a0e6

    def __call__(
        self,
        model: ModelInterface,
        x_batch: np.array,
        y_batch: np.array,
        a_batch: Union[np.array, None],
        *args,
        **kwargs,
    ) -> List[int]:
        """
        This implementation represents the main logic of the metric and makes the class object callable.
        It completes batch-wise evaluation of some explanations (a_batch) with respect to some input data
        (x_batch), some output labels (y_batch) and a torch model (model).

        Parameters
            model: a torch model e.g., torchvision.models that is subject to explanation
            x_batch: a np.ndarray which contains the input data that are explained
            y_batch: a np.ndarray which contains the output labels that are explained
            a_batch: a Union[np.ndarray, None] which contains pre-computed attributions i.e., explanations
            args: Arguments (optional)
            kwargs: Keyword arguments (optional)
                nr_channels (integer): Number of images, default=second dimension of the input.
                img_size (integer): Image dimension (assumed to be squared), default=last dimension of the input.
                channel_first (boolean): Indicates of the image dimensions are channel first, or channel last.
                Inferred from the input shape by default.
                explain_func (callable): Callable generating attributions, default=Callable.
                device (string): Indicated the device on which a torch.Tensor is or will be allocated: "cpu" or "gpu",
                default=None.

        Returns
            last_results: a list of float(s) with the evaluation outcome of concerned batch

        Examples
            # Enable GPU.
            >> device = torch.device("cuda:0" if torch.cuda.is_available() else "cpu")

            # Load a pre-trained LeNet classification model (architecture at quantus/helpers/models).
            >> model = LeNet()
            >> model.load_state_dict(torch.load("tutorials/assets/mnist"))

            # Load MNIST datasets and make loaders.
            >> test_set = torchvision.datasets.MNIST(root='./sample_data', download=True)
            >> test_loader = torch.utils.data.DataLoader(test_set, batch_size=24)

            # Load a batch of inputs and outputs to use for XAI evaluation.
            >> x_batch, y_batch = iter(test_loader).next()
            >> x_batch, y_batch = x_batch.cpu().numpy(), y_batch.cpu().numpy()

            # Generate Saliency attributions of the test set batch of the test set.
            >> a_batch_saliency = Saliency(model).attribute(inputs=x_batch, target=y_batch, abs=True).sum(axis=1)
            >> a_batch_saliency = a_batch_saliency.cpu().numpy()

            # Initialise the metric and evaluate explanations by calling the metric instance.
            >> metric = NonSensitivity(abs=True, normalise=False)
            >> scores = metric(model=model, x_batch=x_batch, y_batch=y_batch, a_batch=a_batch_saliency, **{}}
        """
        # Reshape# Reshape input batch to channel first order:
        self.channel_first = kwargs.get("channel_first", utils.infer_channel_first(x_batch))
        x_batch_s = utils.make_channel_first(x_batch, self.channel_first)
        if model:
            model = utils.get_wrapped_model(model, self.channel_first)

        # Update kwargs.
        self.kwargs = {
            **kwargs,
            **{k: v for k, v in self.__dict__.items() if k not in ["args", "kwargs"]},
        }
        self.nr_channels = kwargs.get("nr_channels", np.shape(x_batch_s)[1])
        self.img_size = kwargs.get("img_size", np.shape(x_batch_s)[-1])
        self.last_results = []

        if a_batch is None:

            # Asserts.
            explain_func = self.kwargs.get("explain_func", Callable)
            asserts.assert_explain_func(explain_func=explain_func)

            # Generate explanations.
            a_batch = explain_func(
                model=model.get_model(),
                inputs=x_batch,
                targets=y_batch,
                **self.kwargs,
            )
        a_batch = utils.expand_attribution_channel(a_batch, x_batch_s)

        # Asserts.
        asserts.assert_attributions(a_batch=a_batch, x_batch=x_batch_s)

        # use tqdm progressbar if not disabled
        if not self.display_progressbar:
            iterator = zip(x_batch_s, y_batch, a_batch)
        else:
            iterator = tqdm(zip(x_batch_s, y_batch, a_batch), total=len(x_batch_s))

        for x, y, a in iterator:

            a = a.flatten()

            if self.abs:
                a = np.abs(a)

            if self.normalise:
                a = self.normalise_func(a)

            non_features = set(list(np.argwhere(a).flatten() < self.eps))

            vars = []
<<<<<<< HEAD
            for a_ix in range(len(a)):
=======
            for i_ix, a_ix in enumerate(a[:: self.features_in_step]):
>>>>>>> 5612a0e6

                preds = []
                a_ix = a[
                    (self.features_in_step * i_ix) : (
                        self.features_in_step * (i_ix + 1)
                    )
                ].astype(int)

                for _ in range(self.n_samples):
                    # Perturb input by indices of attributions.
                    x_perturbed = self.perturb_func(
<<<<<<< HEAD
                        arr=x.flatten(),
                        indices=a_ix,
                        perturb_baseline=self.perturb_baseline,
=======
                        img=x.flatten(),
                        **{
                            **self.kwargs,
                            **{
                                "indices": a_ix,
                                "perturb_baseline": self.perturb_baseline,
                            },
                        },
>>>>>>> 5612a0e6
                    )

                    # Predict on perturbed input x.
                    x_input = model.shape_input(x_perturbed, x.shape, channel_first=True)
                    y_pred_perturbed = float(
                        model.predict(x_input, softmax_act=True, **self.kwargs)[:, y]
                    )
                    preds.append(y_pred_perturbed)

                    vars.append(np.var(preds))

            non_features_vars = set(list(np.argwhere(vars).flatten() < self.eps))
            self.last_results.append(
                len(non_features_vars.symmetric_difference(non_features))
            )

        self.all_results.append(self.last_results)

        return self.last_results


class InputInvariance(Metric):
    """
    Implementation of Completeness test by Kindermans et al., 2017, also referred
    to as Summation to Delta by Shrikumar et al., 2017 and Conservation by
    Montavon et al., 2018.

    To test for input invaraince, we add a constant shift to the input data and then measure the effect
    on the attributions, the expectation is that if the model show no response, then the explanations should not.

    References:
        Kindermans Pieter-Jan, Hooker Sarah, Adebayo Julius, Alber Maximilian, Schütt Kristof T., Dähne Sven,
        Erhan Dumitru and Kim Been. "THE (UN)RELIABILITY OF SALIENCY METHODS" Article (2017).
    """

    @attributes_check
    def __init__(self, *args, **kwargs):
        """
        Parameters
        ----------
        args: Arguments (optional)
        kwargs: Keyword arguments (optional)
            abs (boolean): Indicates whether absolute operation is applied on the attribution, default=False.
            normalise (boolean): Indicates whether normalise operation is applied on the attribution,
            default=False.
            normalise_func (callable): Attribution normalisation function applied in case normalise=True,
            default=normalise_by_negative.
            default_plot_func (callable): Callable that plots the metrics result.
            disable_warnings (boolean): Indicates whether the warnings are printed, default=False.
            display_progressbar (boolean): Indicates whether a tqdm-progress-bar is printed, default=False.
            input_shift (integer): Shift to the input data, default=-1.
            perturb_func (callable): Input perturbation function, default=baseline_replacement_by_indices.
        """
        super().__init__()

        self.args = args
        self.kwargs = kwargs
        self.abs = self.kwargs.get("abs", False)
        self.normalise = self.kwargs.get("normalise", False)
        self.normalise_func = self.kwargs.get("normalise_func", normalise_by_negative)
        self.default_plot_func = Callable
        self.disable_warnings = self.kwargs.get("disable_warnings", False)
        self.display_progressbar = self.kwargs.get("display_progressbar", False)
        self.input_shift = self.kwargs.get("input_shift", -1)
        self.perturb_func = self.kwargs.get(
            "perturb_func", baseline_replacement_by_indices
        )
        self.last_results = []
        self.all_results = []

        # Asserts and warnings.
        if not self.disable_warnings:
            warn_func.warn_parameterisation(
                metric_name=self.__class__.__name__,
                sensitive_params=("input shift 'input_shift'"),
                citation=(
                    "Kindermans Pieter-Jan, Hooker Sarah, Adebayo Julius, Alber Maximilian, Schütt Kristof T., "
                    "Dähne Sven, Erhan Dumitru and Kim Been. 'THE (UN)RELIABILITY OF SALIENCY METHODS' Article (2017)."
                ),
            )
            warn_func.warn_attributions(normalise=self.normalise, abs=self.abs)

    def __call__(
        self,
        model: ModelInterface,
        x_batch: np.array,
        y_batch: np.array,
        a_batch: Union[np.array, None],
        *args,
        **kwargs,
    ) -> List[bool]:
        """
        This implementation represents the main logic of the metric and makes the class object callable.
        It completes batch-wise evaluation of some explanations (a_batch) with respect to some input data
        (x_batch), some output labels (y_batch) and a torch model (model).

        Parameters
            model: a torch model e.g., torchvision.models that is subject to explanation
            x_batch: a np.ndarray which contains the input data that are explained
            y_batch: a np.ndarray which contains the output labels that are explained
            a_batch: a Union[np.ndarray, None] which contains pre-computed attributions i.e., explanations
            args: Arguments (optional)
            kwargs: Keyword arguments (optional)
                nr_channels (integer): Number of images, default=second dimension of the input.
                img_size (integer): Image dimension (assumed to be squared), default=last dimension of the input.
                channel_first (boolean): Indicates of the image dimensions are channel first, or channel last.
                Inferred from the input shape by default.
                explain_func (callable): Callable generating attributions, default=Callable.
                device (string): Indicated the device on which a torch.Tensor is or will be allocated: "cpu" or "gpu",
                default=None.

        Returns
            last_results: a list of float(s) with the evaluation outcome of concerned batch

        Examples
            # Enable GPU.
            >> device = torch.device("cuda:0" if torch.cuda.is_available() else "cpu")

            # Load a pre-trained LeNet classification model (architecture at quantus/helpers/models).
            >> model = LeNet()
            >> model.load_state_dict(torch.load("tutorials/assets/mnist"))

            # Load MNIST datasets and make loaders.
            >> test_set = torchvision.datasets.MNIST(root='./sample_data', download=True)
            >> test_loader = torch.utils.data.DataLoader(test_set, batch_size=24)

            # Load a batch of inputs and outputs to use for XAI evaluation.
            >> x_batch, y_batch = iter(test_loader).next()
            >> x_batch, y_batch = x_batch.cpu().numpy(), y_batch.cpu().numpy()

            # Generate Saliency attributions of the test set batch of the test set.
            >> a_batch_saliency = Saliency(model).attribute(inputs=x_batch, target=y_batch, abs=True).sum(axis=1)
            >> a_batch_saliency = a_batch_saliency.cpu().numpy()

            # Initialise the metric and evaluate explanations by calling the metric instance.
            >> metric = InputInvariance(abs=True, normalise=False)
            >> scores = metric(model=model, x_batch=x_batch, y_batch=y_batch, a_batch=a_batch_saliency, **{}}
        """
        # Reshape input batch to channel first order:
<<<<<<< HEAD
        self.channel_first = kwargs.get("channel_first", utils.infer_channel_first(x_batch))
        x_batch_s = utils.make_channel_first(x_batch, self.channel_first)
        # Wrap the model into an interface
=======
        self.channel_first = kwargs.get("channel_first", get_channel_first(x_batch))
        x_batch_s = get_channel_first_batch(x_batch, self.channel_first)

        # Wrap the model into an interface.
>>>>>>> 5612a0e6
        if model:
            model = utils.get_wrapped_model(model, self.channel_first)

        # Update kwargs.
        self.kwargs = {
            **kwargs,
            **{k: v for k, v in self.__dict__.items() if k not in ["args", "kwargs"]},
        }
        self.nr_channels = kwargs.get("nr_channels", np.shape(x_batch_s)[1])
        self.img_size = kwargs.get("img_size", np.shape(x_batch_s)[-1])
        self.last_results = []

        explain_func = self.kwargs.get("explain_func", Callable)
        asserts.assert_explain_func(explain_func=explain_func)
        if a_batch is None:

            # Generate explanations.
            a_batch = explain_func(
                model=model.get_model(),
                inputs=x_batch,
                targets=y_batch,
                **self.kwargs,
            )
        a_batch = utils.expand_attribution_channel(a_batch, x_batch_s)

        # Asserts.
        asserts.assert_attributions(a_batch=a_batch, x_batch=x_batch)

        # use tqdm progressbar if not disabled
        if not self.display_progressbar:
            iterator = zip(x_batch_s, y_batch, a_batch)
        else:
            iterator = tqdm(zip(x_batch_s, y_batch, a_batch), total=len(x_batch_s))

        for x, y, a in iterator:

            if self.abs:
                warn_absolutes_skipped()

            if self.normalise:
                warn_normalisation_skipped()

            x_shifted = self.perturb_func(
                arr=x.flatten(),
                indices=np.arange(0, len(x.flatten())),
                input_shift=self.input_shift,
            )
            x_shifted = model.shape_input(x_shifted, x.shape, channel_first=True)
            asserts.assert_perturbation_caused_change(x=x, x_perturbed=x_shifted)

            # Generate explanation based on shifted input x.
            a_shifted = explain_func(
                model=model.get_model(), inputs=x_shifted, targets=y, **self.kwargs
            )

            if self.abs:
                warn_absolutes_skipped()

            if self.normalise:
                warn_normalisation_skipped()

            # Check if explanation of shifted input is similar to original.
            if (a.flatten() != a_shifted.flatten()).all():
                self.last_results.append(True)
            else:
                self.last_results.append(False)

        self.all_results.append(self.last_results)

        return self.last_results<|MERGE_RESOLUTION|>--- conflicted
+++ resolved
@@ -146,16 +146,10 @@
             >> scores = metric(model=model, x_batch=x_batch, y_batch=y_batch, a_batch=a_batch_saliency, **{}}
         """
         # Reshape input batch to channel first order:
-<<<<<<< HEAD
         self.channel_first = kwargs.get("channel_first", utils.infer_channel_first(x_batch))
         x_batch_s = utils.make_channel_first(x_batch, self.channel_first)
+
         # Wrap the model into an interface
-=======
-        self.channel_first = kwargs.get("channel_first", get_channel_first(x_batch))
-        x_batch_s = get_channel_first_batch(x_batch, self.channel_first)
-
-        # Wrap the model into an interface.
->>>>>>> 5612a0e6
         if model:
             model = utils.get_wrapped_model(model, self.channel_first)
 
@@ -201,20 +195,9 @@
                 a = self.normalise_func(a)
 
             x_baseline = self.perturb_func(
-<<<<<<< HEAD
                 arr=x.flatten(),
-                indices=np.arange(0, len(x)),
+                indices=np.arange(0, len(x.flatten())),
                 perturb_baseline=self.perturb_baseline,
-=======
-                img=x.flatten(),
-                **{
-                    **self.kwargs,
-                    **{
-                        "indices": np.arange(0, len(x.flatten())),
-                        "perturb_baseline": self.perturb_baseline,
-                    },
-                },
->>>>>>> 5612a0e6
             )
 
             # Predict on input.
@@ -312,21 +295,7 @@
                     "model interpretability.' arXiv preprint arXiv:2007.07584 (2020)."
                 ),
             )
-<<<<<<< HEAD
             warn_func.warn_attributions(normalise=self.normalise, abs=self.abs)
-=======
-            warn_attributions(normalise=self.normalise, abs=self.abs)
-        assert_features_in_step(
-            features_in_step=self.features_in_step, img_size=self.img_size
-        )
-        if self.max_steps_per_input is not None:
-            assert_max_steps(
-                max_steps_per_input=self.max_steps_per_input, img_size=self.img_size
-            )
-            self.set_features_in_step = set_features_in_step(
-                max_steps_per_input=self.max_steps_per_input, img_size=self.img_size
-            )
->>>>>>> 5612a0e6
 
     def __call__(
         self,
@@ -416,6 +385,19 @@
 
         # Asserts.
         asserts.assert_attributions(a_batch=a_batch, x_batch=x_batch_s)
+        asserts.assert_features_in_step(
+            features_in_step=self.features_in_step,
+            input_shape=x_batch_s.shape[2:],
+        )
+        if self.max_steps_per_input is not None:
+            asserts.assert_max_steps(
+                max_steps_per_input=self.max_steps_per_input,
+                input_shape=x_batch_s.shape[2:],
+            )
+            self.set_features_in_step = utils.get_features_in_step(
+                max_steps_per_input=self.max_steps_per_input,
+                input_shape=x_batch_s.shape[2:],
+            )
 
         # use tqdm progressbar if not disabled
         if not self.display_progressbar:
@@ -436,11 +418,7 @@
             non_features = set(list(np.argwhere(a).flatten() < self.eps))
 
             vars = []
-<<<<<<< HEAD
-            for a_ix in range(len(a)):
-=======
             for i_ix, a_ix in enumerate(a[:: self.features_in_step]):
->>>>>>> 5612a0e6
 
                 preds = []
                 a_ix = a[
@@ -452,20 +430,9 @@
                 for _ in range(self.n_samples):
                     # Perturb input by indices of attributions.
                     x_perturbed = self.perturb_func(
-<<<<<<< HEAD
                         arr=x.flatten(),
                         indices=a_ix,
                         perturb_baseline=self.perturb_baseline,
-=======
-                        img=x.flatten(),
-                        **{
-                            **self.kwargs,
-                            **{
-                                "indices": a_ix,
-                                "perturb_baseline": self.perturb_baseline,
-                            },
-                        },
->>>>>>> 5612a0e6
                     )
 
                     # Predict on perturbed input x.
@@ -605,16 +572,10 @@
             >> scores = metric(model=model, x_batch=x_batch, y_batch=y_batch, a_batch=a_batch_saliency, **{}}
         """
         # Reshape input batch to channel first order:
-<<<<<<< HEAD
         self.channel_first = kwargs.get("channel_first", utils.infer_channel_first(x_batch))
         x_batch_s = utils.make_channel_first(x_batch, self.channel_first)
+
         # Wrap the model into an interface
-=======
-        self.channel_first = kwargs.get("channel_first", get_channel_first(x_batch))
-        x_batch_s = get_channel_first_batch(x_batch, self.channel_first)
-
-        # Wrap the model into an interface.
->>>>>>> 5612a0e6
         if model:
             model = utils.get_wrapped_model(model, self.channel_first)
 
