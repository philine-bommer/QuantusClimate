"""This module contains the collection of faithfulness metrics to evaluate attribution-based explanations of neural network models."""
import itertools
import warnings
from typing import Callable, Dict, List, Union

import numpy as np
from tqdm import tqdm
from scipy.spatial.distance import cdist

from .base import Metric
from ..helpers import asserts
from ..helpers import plotting
from ..helpers import utils
from ..helpers import warn_func
from ..helpers.asserts import attributes_check
from ..helpers.model_interface import ModelInterface
from ..helpers.normalise_func import normalise_by_negative
from ..helpers.similar_func import correlation_pearson, correlation_spearman, mse
from ..helpers.perturb_func import baseline_replacement_by_indices
from ..helpers.perturb_func import noisy_linear_imputation


class FaithfulnessCorrelation(Metric):
    """
    Implementation of faithfulness correlation by Bhatt et al., 2020.

    The Faithfulness Correlation metric intend to capture an explanation's relative faithfulness
    (or 'fidelity') with respect to the model behaviour.

    Faithfulness correlation scores shows to what extent the predicted logits of each modified test point and
    the average explanation attribution for only the subset of features are (linearly) correlated, taking the
    average over multiple runs and test samples. The metric returns one float per input-attribution pair that
    ranges between -1 and 1, where higher scores are better.

    For each test sample, |S| features are randomly selected and replace them with baseline values (zero baseline
    or average of set). Thereafter, Pearson’s correlation coefficient between the predicted logits of each modified
    test point and the average explanation attribution for only the subset of features is calculated. Results is
    average over multiple runs and several test samples.

    References:
        1) Bhatt, Umang, Adrian Weller, and José MF Moura. "Evaluating and aggregating feature-based model
        explanations." arXiv preprint arXiv:2005.00631 (2020).

    """

    @attributes_check
    def __init__(self, *args, **kwargs):
        """
        Parameters
        ----------
        args: Arguments (optional)
        kwargs: Keyword arguments (optional)
            abs (boolean): Indicates whether absolute operation is applied on the attribution, default=False.
            normalise (boolean): Indicates whether normalise operation is applied on the attribution, default=True.
            normalise_func (callable): Attribution normalisation function applied in case normalise=True,
            default=normalise_by_negative.
            default_plot_func (callable): Callable that plots the metrics result.
            disable_warnings (boolean): Indicates whether the warnings are printed, default=False.
            display_progressbar (boolean): Indicates whether a tqdm-progress-bar is printed, default=False.
            nr_runs (integer): The number of runs (for each input and explanation pair), default=100.
            subset_size (integer): The size of subset, default=224.
            perturb_baseline (string): Indicates the type of baseline: "mean", "random", "uniform", "black" or "white",
            default="black".
            similarity_func (callable): Similarity function applied to compare input and perturbed input,
            default=correlation_pearson.
            perturb_func (callable): Input perturbation function, default=baseline_replacement_by_indices.
            return_aggregate (boolean): Indicates whether an aggregated(mean) metric is returned, default=True.
            softmax (boolean): Indicates wheter to use softmax probabilities or logits in model prediction.
        """
        super().__init__()

        self.args = args
        self.kwargs = kwargs
        self.abs = self.kwargs.get("abs", False)
        self.normalise = self.kwargs.get("normalise", True)
        self.normalise_func = self.kwargs.get("normalise_func", normalise_by_negative)
        self.default_plot_func = Callable
        self.disable_warnings = self.kwargs.get("disable_warnings", False)
        self.display_progressbar = self.kwargs.get("display_progressbar", False)
        self.nr_runs = self.kwargs.get("nr_runs", 100)
        self.subset_size = self.kwargs.get("subset_size", 224)
        self.similarity_func = self.kwargs.get("similarity_func", correlation_pearson)
        self.perturb_func = self.kwargs.get(
            "perturb_func", baseline_replacement_by_indices
        )
        self.perturb_baseline = self.kwargs.get("perturb_baseline", "black")
        self.return_aggregate = self.kwargs.get("return_aggregate", True)
        self.softmax = self.kwargs.get("softmax", False)
        self.last_results = []
        self.all_results = []

        # Asserts and warnings.
        if not self.disable_warnings:
            warn_func.warn_parameterisation(
                metric_name=self.__class__.__name__,
                sensitive_params=(
                    "baseline value 'perturb_baseline', size of subset |S| 'subset_size'"
                    " and the number of runs (for each input and explanation pair) "
                    "'nr_runs'"
                ),
                citation=(
                    "Bhatt, Umang, Adrian Weller, and José MF Moura. 'Evaluating and aggregating "
                    "feature-based model explanations.' arXiv preprint arXiv:2005.00631 (2020)"
                ),
            )

    def __call__(
        self,
        model: ModelInterface,
        x_batch: np.array,
        y_batch: np.array,
        a_batch: Union[np.array, None],
        *args,
        **kwargs,
    ) -> List[float]:
        """
        This implementation represents the main logic of the metric and makes the class object callable.
        It completes batch-wise evaluation of some explanations (a_batch) with respect to some input data
        (x_batch), some output labels (y_batch) and a torch model (model).

        Parameters
            model: a torch model e.g., torchvision.models that is subject to explanation
            x_batch: a np.ndarray which contains the input data that are explained
            y_batch: a np.ndarray which contains the output labels that are explained
            a_batch: a Union[np.ndarray, None] which contains pre-computed attributions i.e., explanations
            args: Arguments (optional)
            kwargs: Keyword arguments (optional)
                channel_first (boolean): Indicates of the image dimensions are channel first, or channel last.
                Inferred from the input shape by default.
                explain_func (callable): Callable generating attributions, default=Callable.
                device (string): Indicated the device on which a torch.Tensor is or will be allocated: "cpu" or "gpu",
                default=None.

        Returns
            last_results: a list of float(s) with the evaluation outcome of concerned batch

        Examples
            # Enable GPU.
            >> device = torch.device("cuda:0" if torch.cuda.is_available() else "cpu")

            # Load a pre-trained LeNet classification model (architecture at quantus/helpers/models).
            >> model = LeNet()
            >> model.load_state_dict(torch.load("tutorials/assets/mnist"))

            # Load MNIST datasets and make loaders.
            >> test_set = torchvision.datasets.MNIST(root='./sample_data', download=True)
            >> test_loader = torch.utils.data.DataLoader(test_set, batch_size=24)

            # Load a batch of inputs and outputs to use for XAI evaluation.
            >> x_batch, y_batch = iter(test_loader).next()
            >> x_batch, y_batch = x_batch.cpu().numpy(), y_batch.cpu().numpy()

            # Generate Saliency attributions of the test set batch of the test set.
            >> a_batch_saliency = Saliency(model).attribute(inputs=x_batch, target=y_batch, abs=True).sum(axis=1)
            >> a_batch_saliency = a_batch_saliency.cpu().numpy()

            # Initialise the metric and evaluate explanations by calling the metric instance.
            >> metric = FaithfulnessCorrelation(abs=False, normalise=False)
            >> scores = metric(model=model, x_batch=x_batch, y_batch=y_batch, a_batch=a_batch_saliency, **{})
        """
        # Reshape input batch to channel first order.
        if "channel_first" in kwargs and isinstance(kwargs["channel_first"], bool):
            channel_first = kwargs.get("channel_first")
        else:
            channel_first = utils.infer_channel_first(x_batch)
        x_batch_s = utils.make_channel_first(x_batch, channel_first)

        # Wrap the model into an interface.
        if model:
            model = utils.get_wrapped_model(model, channel_first)

        # Update kwargs.
        self.kwargs = {
            **kwargs,
            **{k: v for k, v in self.__dict__.items() if k not in ["args", "kwargs"]},
        }

        # Run deprecation warnings.
        warn_func.deprecation_warnings(self.kwargs)

        self.last_results = []

        if a_batch is None:

            # Asserts.
            explain_func = self.kwargs.get("explain_func", Callable)
            asserts.assert_explain_func(explain_func=explain_func)

            # Generate explanations.
            a_batch = explain_func(
                model=model.get_model(), inputs=x_batch, targets=y_batch, **self.kwargs
            )

        # Expand attributions to input dimensionality and infer input dimensions covered by the attributions.
        a_batch = utils.expand_attribution_channel(a_batch, x_batch_s)
        a_axes = utils.infer_attribution_axes(a_batch, x_batch_s)

        # Asserts.
        asserts.assert_attributions(x_batch=x_batch_s, a_batch=a_batch)
        asserts.assert_value_smaller_than_input_size(
            x=x_batch_s, value=self.subset_size, value_name="subset_size"
        )

        # Use tqdm progressbar if not disabled.
        if not self.display_progressbar:
            iterator = zip(x_batch_s, y_batch, a_batch)
        else:
            iterator = tqdm(zip(x_batch_s, y_batch, a_batch), total=len(x_batch_s))

        for x, y, a in iterator:

            a = a.flatten()

            if self.normalise:
                a = self.normalise_func(a)

            if self.abs:
                a = np.abs(a)

            # Predict on input.
            x_input = model.shape_input(x, x.shape, channel_first=True)
            y_pred = float(model.predict(x_input, **self.kwargs)[:, y])

            pred_deltas = []
            att_sums = []

            # For each test data point, execute a couple of runs.
            for i_ix in range(self.nr_runs):

                # Randomly mask by subset size.
                a_ix = np.random.choice(a.shape[0], self.subset_size, replace=False)
                x_perturbed = self.perturb_func(
                    arr=x,
                    indices=a_ix,
                    indexed_axes=a_axes,
                    **self.kwargs,
                )
                asserts.assert_perturbation_caused_change(x=x, x_perturbed=x_perturbed)

                # Predict on perturbed input x.
                x_input = model.shape_input(x_perturbed, x.shape, channel_first=True)
                y_pred_perturb = float(model.predict(x_input, **self.kwargs)[:, y])
                pred_deltas.append(float(y_pred - y_pred_perturb))

                # Sum attributions of the random subset.
                att_sums.append(np.sum(a[a_ix]))

            similarity = self.similarity_func(a=att_sums, b=pred_deltas)
            self.last_results.append(similarity)

        if self.return_aggregate:
            self.last_results = [np.mean(self.last_results)]
        else:
            self.last_results = self.last_results

        self.all_results.append(self.last_results)

        return self.last_results


class FaithfulnessEstimate(Metric):
    """
    Implementation of Faithfulness Estimate by Alvares-Melis at el., 2018a and 2018b.

    Computes the correlations of probability drops and the relevance scores on various points,
    showing the aggregate statistics.

    References:
        1) Alvarez-Melis, David, and Tommi S. Jaakkola. "Towards robust interpretability with self-explaining
        neural networks." arXiv preprint arXiv:1806.07538 (2018).
    """

    @attributes_check
    def __init__(self, *args, **kwargs):
        """
        Parameters
        ----------
        args: Arguments (optional)
        kwargs: Keyword arguments (optional)
            abs (boolean): Indicates whether absolute operation is applied on the attribution, default=False.
            normalise (boolean): Indicates whether normalise operation is applied on the attribution, default=True.
            normalise_func (callable): Attribution normalisation function applied in case normalise=True,
            default=normalise_by_negative.
            default_plot_func (callable): Callable that plots the metrics result.
            disable_warnings (boolean): Indicates whether the warnings are printed, default=False.
            display_progressbar (boolean): Indicates whether a tqdm-progress-bar is printed, default=False.
            nr_runs (integer): The number of runs (for each input and explanation pair), default=100.
            subset_size (integer): The size of subset, default=224.
            perturb_baseline (string): Indicates the type of baseline: "mean", "random", "uniform", "black" or "white",
            default="black".
            similarity_func (callable): Similarity function applied to compare input and perturbed input,
            default=correlation_spearman.
            perturb_func (callable): Input perturbation function, default=baseline_replacement_by_indices.
            features_in_step (integer): The size of the step, default=1.
            softmax (boolean): Indicates wheter to use softmax probabilities or logits in model prediction.
        """
        super().__init__()

        self.args = args
        self.kwargs = kwargs
        self.abs = self.kwargs.get("abs", False)
        self.normalise = self.kwargs.get("normalise", True)
        self.normalise_func = self.kwargs.get("normalise_func", normalise_by_negative)
        self.default_plot_func = Callable
        self.disable_warnings = self.kwargs.get("disable_warnings", False)
        self.display_progressbar = self.kwargs.get("display_progressbar", False)
        self.similarity_func = self.kwargs.get("similarity_func", correlation_pearson)
        self.perturb_func = self.kwargs.get(
            "perturb_func", baseline_replacement_by_indices
        )
        self.perturb_baseline = self.kwargs.get("perturb_baseline", "black")
        self.features_in_step = self.kwargs.get("features_in_step", 1)
        self.softmax = self.kwargs.get("softmax", False)
        self.last_results = []
        self.all_results = []

        # Asserts and warnings.
        if not self.disable_warnings:
            warn_func.warn_parameterisation(
                metric_name=self.__class__.__name__,
                sensitive_params=(
                    "baseline value 'perturb_baseline' and similarity function "
                    "'similarity_func'"
                ),
                citation=(
                    "Alvarez-Melis, David, and Tommi S. Jaakkola. 'Towards robust interpretability"
                    " with self-explaining neural networks.' arXiv preprint arXiv:1806.07538 (2018)"
                ),
            )

    def __call__(
        self,
        model: ModelInterface,
        x_batch: np.array,
        y_batch: np.array,
        a_batch: Union[np.array, None],
        *args,
        **kwargs,
    ) -> List[float]:
        """
        This implementation represents the main logic of the metric and makes the class object callable.
        It completes batch-wise evaluation of some explanations (a_batch) with respect to some input data
        (x_batch), some output labels (y_batch) and a torch model (model).

        Parameters
            model: a torch model e.g., torchvision.models that is subject to explanation
            x_batch: a np.ndarray which contains the input data that are explained
            y_batch: a np.ndarray which contains the output labels that are explained
            a_batch: a Union[np.ndarray, None] which contains pre-computed attributions i.e., explanations
            args: Arguments (optional)
            kwargs: Keyword arguments (optional)
                channel_first (boolean): Indicates of the image dimensions are channel first, or channel last.
                Inferred from the input shape by default.
                explain_func (callable): Callable generating attributions, default=Callable.
                device (string): Indicated the device on which a torch.Tensor is or will be allocated: "cpu" or "gpu",
                default=None.

        Returns
            last_results: a list of float(s) with the evaluation outcome of concerned batch

        Examples
            # Enable GPU.
            >> device = torch.device("cuda:0" if torch.cuda.is_available() else "cpu")

            # Load a pre-trained LeNet classification model (architecture at quantus/helpers/models).
            >> model = LeNet()
            >> model.load_state_dict(torch.load("tutorials/assets/mnist"))

            # Load MNIST datasets and make loaders.
            >> test_set = torchvision.datasets.MNIST(root='./sample_data', download=True)
            >> test_loader = torch.utils.data.DataLoader(test_set, batch_size=24)

            # Load a batch of inputs and outputs to use for XAI evaluation.
            >> x_batch, y_batch = iter(test_loader).next()
            >> x_batch, y_batch = x_batch.cpu().numpy(), y_batch.cpu().numpy()

            # Generate Saliency attributions of the test set batch of the test set.
            >> a_batch_saliency = Saliency(model).attribute(inputs=x_batch, target=y_batch, abs=True).sum(axis=1)
            >> a_batch_saliency = a_batch_saliency.cpu().numpy()

            # Initialise the metric and evaluate explanations by calling the metric instance.
            >> metric = FaithfulnessEstimate(abs=True, normalise=False)
            >> scores = metric(model=model, x_batch=x_batch, y_batch=y_batch, a_batch=a_batch_saliency, **{})
        """
        # Reshape input batch to channel first order.
        if "channel_first" in kwargs and isinstance(kwargs["channel_first"], bool):
            channel_first = kwargs.get("channel_first")
        else:
            channel_first = utils.infer_channel_first(x_batch)
        x_batch_s = utils.make_channel_first(x_batch, channel_first)

        # Wrap the model into an interface.
        if model:
            model = utils.get_wrapped_model(model, channel_first)

        # Update kwargs.
        self.kwargs = {
            **kwargs,
            **{k: v for k, v in self.__dict__.items() if k not in ["args", "kwargs"]},
        }

        # Run deprecation warnings.
        warn_func.deprecation_warnings(self.kwargs)

        self.last_results = []

        if a_batch is None:

            # Asserts.
            explain_func = self.kwargs.get("explain_func", Callable)
            asserts.assert_explain_func(explain_func=explain_func)

            # Generate explanations.
            a_batch = explain_func(
                model=model.get_model(), inputs=x_batch, targets=y_batch, **self.kwargs
            )

        # Expand attributions to input dimensionality and infer input dimensions covered by the attributions.
        a_batch = utils.expand_attribution_channel(a_batch, x_batch_s)
        a_axes = utils.infer_attribution_axes(a_batch, x_batch_s)

        # Asserts.
        asserts.assert_attributions(x_batch=x_batch_s, a_batch=a_batch)
        asserts.assert_features_in_step(
            features_in_step=self.features_in_step,
            input_shape=x_batch_s.shape[2:],
        )

        # Use tqdm progressbar if not disabled.
        if not self.display_progressbar:
            iterator = zip(x_batch_s, y_batch, a_batch)
        else:
            iterator = tqdm(zip(x_batch_s, y_batch, a_batch), total=len(x_batch_s))

        for x, y, a in iterator:

            a = a.flatten()

            if self.normalise:
                a = self.normalise_func(a)

            if self.abs:
                a = np.abs(a)

            # Get indices of sorted attributions (descending).
            a_indices = np.argsort(-a)

            # Predict on input.
            x_input = model.shape_input(x, x.shape, channel_first=True)
            y_pred = float(model.predict(x_input, **self.kwargs)[:, y])

            pred_deltas = []
            att_sums = []

            for i_ix, a_ix in enumerate(a_indices[:: self.features_in_step]):

                # Perturb input by indices of attributions.
                a_ix = a_indices[
                    (self.features_in_step * i_ix) : (
                        self.features_in_step * (i_ix + 1)
                    )
                ]
                x_perturbed = self.perturb_func(
                    arr=x,
                    indices=a_ix,
                    indexed_axes=a_axes,
                    **self.kwargs,
                )
                asserts.assert_perturbation_caused_change(x=x, x_perturbed=x_perturbed)

                # Predict on perturbed input x.
                x_input = model.shape_input(x_perturbed, x.shape, channel_first=True)
                y_pred_perturb = float(model.predict(x_input, **self.kwargs)[:, y])
                pred_deltas.append(float(y_pred - y_pred_perturb))

                # Sum attributions.
                att_sums.append(a[a_ix].sum())

            self.last_results.append(self.similarity_func(a=att_sums, b=pred_deltas))

        self.all_results.append(self.last_results)

        return self.last_results


class IterativeRemovalOfFeatures(Metric):
    """
    Implementation of IROF (Iterative Removal of Features) by Rieger at el., 2020.

    The metric computes the area over the curve per class for sorted mean importances
    of feature segments (superpixels) as they are iteratively removed (and prediction scores are collected),
    averaged over several test samples.

    References:
        1) Rieger, Laura, and Lars Kai Hansen. "Irof: a low resource evaluation metric for
        explanation methods." arXiv preprint arXiv:2003.08747 (2020).

    """

    @attributes_check
    def __init__(self, *args, **kwargs):
        """
        Parameters
        ----------
        args: Arguments (optional)
        kwargs: Keyword arguments (optional)
            abs (boolean): Indicates whether absolute operation is applied on the attribution, default=False.
            normalise (boolean): Indicates whether normalise operation is applied on the attribution, default=True.
            normalise_func (callable): Attribution normalisation function applied in case normalise=True,
            default=normalise_by_negative.
            default_plot_func (callable): Callable that plots the metrics result.
            disable_warnings (boolean): Indicates whether the warnings are printed, default=False.
            display_progressbar (boolean): Indicates whether a tqdm-progress-bar is printed, default=False.
            segmentation_method (string): Image segmentation method:'slic' or 'felzenszwalb', default="slic".
            perturb_baseline (string): Indicates the type of baseline: "mean", "random", "uniform", "black" or "white",
            default="mean".
            perturb_func (callable): Input perturbation function, default=baseline_replacement_by_indices.
            return_aggregate (boolean): Indicates whether an aggregated(mean) metric is returned, default=True.
            softmax (boolean): Indicates wheter to use softmax probabilities or logits in model prediction.
        """
        super().__init__()

        self.args = args
        self.kwargs = kwargs
        self.abs = self.kwargs.get("abs", False)
        self.normalise = self.kwargs.get("normalise", True)
        self.normalise_func = self.kwargs.get("normalise_func", normalise_by_negative)
        self.default_plot_func = Callable
        self.disable_warnings = self.kwargs.get("disable_warnings", False)
        self.display_progressbar = self.kwargs.get("display_progressbar", False)
        self.segmentation_method = self.kwargs.get("segmentation_method", "slic")
        self.perturb_func = self.kwargs.get(
            "perturb_func", baseline_replacement_by_indices
        )
        self.return_aggregate = self.kwargs.get("return_aggregate", True)
        self.perturb_baseline = self.kwargs.get("perturb_baseline", "mean")
        self.softmax = self.kwargs.get("softmax", True)
        self.last_results = []
        self.all_results = []

        # Asserts and warnings.
        if not self.disable_warnings:
            warn_func.warn_parameterisation(
                metric_name=self.__class__.__name__,
                sensitive_params=(
                    "baseline value 'perturb_baseline' and the method to segment "
                    "the image 'segmentation_method' (including all its associated hyperparameters)"
                ),
                citation=(
                    "Rieger, Laura, and Lars Kai Hansen. 'Irof: a low resource evaluation metric "
                    "for explanation methods.' arXiv preprint arXiv:2003.08747 (2020)"
                ),
            )

    def __call__(
        self,
        model: ModelInterface,
        x_batch: np.array,
        y_batch: np.array,
        a_batch: Union[np.array, None],
        *args,
        **kwargs,
    ) -> List[float]:
        """
        This implementation represents the main logic of the metric and makes the class object callable.
        It completes batch-wise evaluation of some explanations (a_batch) with respect to some input data
        (x_batch), some output labels (y_batch) and a torch model (model).

        Parameters
            model: a torch model e.g., torchvision.models that is subject to explanation
            x_batch: a np.ndarray which contains the input data that are explained
            y_batch: a np.ndarray which contains the output labels that are explained
            a_batch: a Union[np.ndarray, None] which contains pre-computed attributions i.e., explanations
            args: Arguments (optional)
            kwargs: Keyword arguments (optional)
                channel_first (boolean): Indicates of the image dimensions are channel first, or channel last.
                Inferred from the input shape by default.
                explain_func (callable): Callable generating attributions, default=Callable.
                device (string): Indicated the device on which a torch.Tensor is or will be allocated: "cpu" or "gpu",
                default=None.

        Returns
            last_results: a list of float(s) with the evaluation outcome of concerned batch

        Examples
            # Enable GPU.
            >> device = torch.device("cuda:0" if torch.cuda.is_available() else "cpu")

            # Load a pre-trained LeNet classification model (architecture at quantus/helpers/models).
            >> model = LeNet()
            >> model.load_state_dict(torch.load("tutorials/assets/mnist"))

            # Load MNIST datasets and make loaders.
            >> test_set = torchvision.datasets.MNIST(root='./sample_data', download=True)
            >> test_loader = torch.utils.data.DataLoader(test_set, batch_size=24)

            # Load a batch of inputs and outputs to use for XAI evaluation.
            >> x_batch, y_batch = iter(test_loader).next()
            >> x_batch, y_batch = x_batch.cpu().numpy(), y_batch.cpu().numpy()

            # Generate Saliency attributions of the test set batch of the test set.
            >> a_batch_saliency = Saliency(model).attribute(inputs=x_batch, target=y_batch, abs=True).sum(axis=1)
            >> a_batch_saliency = a_batch_saliency.cpu().numpy()

            # Initialise the metric and evaluate explanations by calling the metric instance.
            >> metric = IROF(abs=False, normalise=False)
            >> scores = metric(model=model, x_batch=x_batch, y_batch=y_batch, a_batch=a_batch_saliency, **{})
        """
        # Reshape input batch to channel first order.
        if "channel_first" in kwargs and isinstance(kwargs["channel_first"], bool):
            channel_first = kwargs.get("channel_first")
        else:
            channel_first = utils.infer_channel_first(x_batch)
        x_batch_s = utils.make_channel_first(x_batch, channel_first)

        # Wrap the model into an interface.
        if model:
            model = utils.get_wrapped_model(model, channel_first)

        # Update kwargs.
        self.kwargs = {
            **kwargs,
            **{k: v for k, v in self.__dict__.items() if k not in ["args", "kwargs"]},
        }

        # Run deprecation warnings.
        warn_func.deprecation_warnings(self.kwargs)

        nr_channels = x_batch_s.shape[1]
        self.last_results = []

        if a_batch is None:

            # Asserts.
            explain_func = self.kwargs.get("explain_func", Callable)
            asserts.assert_explain_func(explain_func=explain_func)

            # Generate explanations.
            a_batch = explain_func(
                model=model.get_model(), inputs=x_batch, targets=y_batch, **self.kwargs
            )

        # Expand attributions to input dimensionality and infer input dimensions covered by the attributions.
        a_batch = utils.expand_attribution_channel(a_batch, x_batch_s)
        a_axes = utils.infer_attribution_axes(a_batch, x_batch_s)

        # Asserts.
        asserts.assert_attributions(x_batch=x_batch_s, a_batch=a_batch)

        # Use tqdm progressbar if not disabled.
        if not self.display_progressbar:
            iterator = enumerate(zip(x_batch_s, y_batch, a_batch))
        else:
            iterator = tqdm(
                enumerate(zip(x_batch_s, y_batch, a_batch)), total=len(x_batch_s)
            )

        for ix, (x, y, a) in iterator:

            if self.normalise:
                a = self.normalise_func(a)

            if self.abs:
                a = np.abs(a)

            # Predict on x.
            x_input = model.shape_input(x, x.shape, channel_first=True)
            y_pred = float(model.predict(x_input, **self.kwargs)[:, y])

            # Segment image.
            segments = utils.get_superpixel_segments(
                img=np.moveaxis(x, 0, -1).astype("double"),
                segmentation_method=self.segmentation_method,
            )
            nr_segments = segments.max()
            asserts.assert_nr_segments(nr_segments=nr_segments)

            # Calculate average attribution of each segment.
            att_segs = np.zeros(nr_segments)
            for i, s in enumerate(range(nr_segments)):
                att_segs[i] = np.mean(a[:, segments == s])

            # Sort segments based on the mean attribution (descending order).
            s_indices = np.argsort(-att_segs)

            preds = []

            for i_ix, s_ix in enumerate(s_indices):

                # Perturb input by indices of attributions.
                a_ix = np.nonzero(np.repeat((segments == s_ix).flatten(), nr_channels))[
                    0
                ]

                x_perturbed = self.perturb_func(
                    arr=x,
                    indices=a_ix,
                    indexed_axes=a_axes,
                    **self.kwargs,
                )
                asserts.assert_perturbation_caused_change(x=x, x_perturbed=x_perturbed)

                # Predict on perturbed input x.
                x_input = model.shape_input(x_perturbed, x.shape, channel_first=True)
                y_pred_perturb = float(model.predict(x_input, **self.kwargs)[:, y])

                # Normalise the scores to be within range [0, 1].
                preds.append(float(y_pred_perturb / y_pred))

            self.last_results.append(len(preds) - utils.calculate_auc(np.array(preds)))

        if self.return_aggregate:
            self.last_results = [np.mean(self.last_results)]
        else:
            self.last_results = self.last_results

        self.all_results.append(self.last_results)

        return self.last_results

    @property
    def get_aggregated_score(self):
        """Calculate the area over the curve (AOC) score for several test samples."""
        return [np.mean(results) for results in self.all_results]


class MonotonicityArya(Metric):
    """
    Implementation of Montonicity Metric by Arya at el., 2019.

    Montonicity tests if adding more positive evidence increases the probability
    of classification in the specified class.

    It captures attributions' faithfulness by incrementally adding each attribute
    in order of increasing importance and evaluating the effect on model performance.
    As more features are added, the performance of the model is expected to increase
    and thus result in monotonically increasing model performance.

    References:
        1) Arya, Vijay, et al. "One explanation does not fit all: A toolkit and taxonomy of ai explainability
        techniques." arXiv preprint arXiv:1909.03012 (2019).
        2) Luss, Ronny, et al. "Generating contrastive explanations with monotonic attribute functions."
        arXiv preprint arXiv:1905.12698 (2019).
    """

    @attributes_check
    def __init__(self, *args, **kwargs):
        """
        Parameters
        ----------
        args: Arguments (optional)
        kwargs: Keyword arguments (optional)
            concept_influence (boolean): Indicates whether concept influence metric is used.
            abs (boolean): Indicates whether absolute operation is applied on the attribution, default=True.
            normalise (boolean): Indicates whether normalise operation is applied on the attribution, default=True.
            normalise_func (callable): Attribution normalisation function applied in case normalise=True,
            default=normalise_by_negative.
            default_plot_func (callable): Callable that plots the metrics result.
            disable_warnings (boolean): Indicates whether the warnings are printed, default=False.
            display_progressbar (boolean): Indicates whether a tqdm-progress-bar is printed, default=False.
            perturb_baseline (string): Indicates the type of baseline: "mean", "random", "uniform", "black" or "white",
            default="black".
            perturb_func (callable): Input perturbation function, default=baseline_replacement_by_indices.
            features_in_step (integer): The size of the step, default=1.
            softmax (boolean): Indicates wheter to use softmax probabilities or logits in model prediction.
        """
        super().__init__()

        self.args = args
        self.kwargs = kwargs
        self.abs = self.kwargs.get("abs", True)
        self.normalise = self.kwargs.get("normalise", True)
        self.normalise_func = self.kwargs.get("normalise_func", normalise_by_negative)
        self.default_plot_func = Callable
        self.disable_warnings = self.kwargs.get("disable_warnings", False)
        self.display_progressbar = self.kwargs.get("display_progressbar", False)
        self.perturb_func = self.kwargs.get(
            "perturb_func", baseline_replacement_by_indices
        )
        self.perturb_baseline = self.kwargs.get("perturb_baseline", "black")
        self.features_in_step = self.kwargs.get("features_in_step", 1)
        self.softmax = self.kwargs.get("softmax", True)
        self.last_results = []
        self.all_results = []

        # Asserts and warnings.
        if not self.disable_warnings:
            warn_func.warn_parameterisation(
                metric_name=self.__class__.__name__,
                sensitive_params=("baseline value 'perturb_baseline'"),
                citation=(
                    "Arya, Vijay, et al. 'One explanation does not fit all: A toolkit and taxonomy"
                    " of ai explainability techniques.' arXiv preprint arXiv:1909.03012 (2019)"
                ),
            )

    def __call__(
        self,
        model: ModelInterface,
        x_batch: np.array,
        y_batch: np.array,
        a_batch: Union[np.array, None],
        *args,
        **kwargs,
    ) -> List[bool]:
        """
        This implementation represents the main logic of the metric and makes the class object callable.
        It completes batch-wise evaluation of some explanations (a_batch) with respect to some input data
        (x_batch), some output labels (y_batch) and a torch model (model).

        Parameters
            model: a torch model e.g., torchvision.models that is subject to explanation
            x_batch: a np.ndarray which contains the input data that are explained
            y_batch: a np.ndarray which contains the output labels that are explained
            a_batch: a Union[np.ndarray, None] which contains pre-computed attributions i.e., explanations
            args: Arguments (optional)
            kwargs: Keyword arguments (optional)
                channel_first (boolean): Indicates of the image dimensions are channel first, or channel last.
                Inferred from the input shape by default.
                explain_func (callable): Callable generating attributions, default=Callable.
                device (string): Indicated the device on which a torch.Tensor is or will be allocated: "cpu" or "gpu",
                default=None.

        Returns
            last_results: a list of bool(s) with the evaluation outcome of concerned batch

        Examples
            # Enable GPU.
            >> device = torch.device("cuda:0" if torch.cuda.is_available() else "cpu")

            # Load a pre-trained LeNet classification model (architecture at quantus/helpers/models).
            >> model = LeNet()
            >> model.load_state_dict(torch.load("tutorials/assets/mnist"))

            # Load MNIST datasets and make loaders.
            >> test_set = torchvision.datasets.MNIST(root='./sample_data', download=True)
            >> test_loader = torch.utils.data.DataLoader(test_set, batch_size=24)

            # Load a batch of inputs and outputs to use for XAI evaluation.
            >> x_batch, y_batch = iter(test_loader).next()
            >> x_batch, y_batch = x_batch.cpu().numpy(), y_batch.cpu().numpy()

            # Generate Saliency attributions of the test set batch of the test set.
            >> a_batch_saliency = Saliency(model).attribute(inputs=x_batch, target=y_batch, abs=True).sum(axis=1)
            >> a_batch_saliency = a_batch_saliency.cpu().numpy()

            # Initialise the metric and evaluate explanations by calling the metric instance.
            >> metric = MonotonicityArya(abs=True, normalise=False)
            >> scores = metric(model=model, x_batch=x_batch, y_batch=y_batch, a_batch=a_batch_saliency, **{})
        """
        # Reshape input batch to channel first order.
        if "channel_first" in kwargs and isinstance(kwargs["channel_first"], bool):
            channel_first = kwargs.get("channel_first")
        else:
            channel_first = utils.infer_channel_first(x_batch)
        x_batch_s = utils.make_channel_first(x_batch, channel_first)

        # Wrap the model into an interface.
        if model:
            model = utils.get_wrapped_model(model, channel_first)

        # Update kwargs.
        self.kwargs = {
            **kwargs,
            **{k: v for k, v in self.__dict__.items() if k not in ["args", "kwargs"]},
        }

        # Run deprecation warnings.
        warn_func.deprecation_warnings(self.kwargs)

        self.last_results = []

        if a_batch is None:

            # Asserts.
            explain_func = self.kwargs.get("explain_func", Callable)
            asserts.assert_explain_func(explain_func=explain_func)

            # Generate explanations.
            a_batch = explain_func(
                model=model.get_model(), inputs=x_batch, targets=y_batch, **self.kwargs
            )

        # Expand attributions to input dimensionality and infer input dimensions covered by the attributions.
        a_batch = utils.expand_attribution_channel(a_batch, x_batch_s)
        a_axes = utils.infer_attribution_axes(a_batch, x_batch_s)

        # Asserts.
        asserts.assert_attributions(x_batch=x_batch_s, a_batch=a_batch)
        asserts.assert_features_in_step(
            features_in_step=self.features_in_step,
            input_shape=x_batch_s.shape[2:],
        )

        # Use tqdm progressbar if not disabled.
        if not self.display_progressbar:
            iterator = zip(x_batch_s, y_batch, a_batch)
        else:
            iterator = tqdm(zip(x_batch_s, y_batch, a_batch), total=len(x_batch_s))

        for x, y, a in iterator:

            a = a.flatten()

            if self.normalise:
                a = self.normalise_func(a)

            if self.abs:
                a = np.abs(a)

            # Get indices of sorted attributions (ascending).
            a_indices = np.argsort(a)

            preds = []

            # Copy the input x but fill with baseline values.
            baseline_value = utils.get_baseline_value(
                value=self.kwargs.get("perturb_baseline", "black"),
                arr=x,
                return_shape=(1,),
            )
            x_baseline = np.full(x.shape, baseline_value)

            for i_ix, a_ix in enumerate(a_indices[:: self.features_in_step]):

                # Perturb input by indices of attributions.
                a_ix = a_indices[
                    (self.features_in_step * i_ix) : (
                        self.features_in_step * (i_ix + 1)
                    )
                ]
                x_baseline = self.perturb_func(
                    arr=x_baseline,
                    indices=a_ix,
                    indexed_axes=a_axes,
                    **self.kwargs,
                )

                # Predict on perturbed input x (that was initially filled with a constant 'perturb_baseline' value).
                x_input = model.shape_input(x_baseline, x.shape, channel_first=True)
                y_pred_perturb = float(model.predict(x_input, **self.kwargs)[:, y])
                preds.append(y_pred_perturb)

            self.last_results.append(np.all(np.diff(preds) >= 0))

        self.all_results.append(self.last_results)

        return self.last_results


class MonotonicityNguyen(Metric):
    """
    Implementation of Montonicity Metric by Nguyen at el., 2020.

    Monotonicity measures the (Spearman’s) correlation coefficient of the absolute values of the attributions
    and the uncertainty in probability estimation. The paper argues that if attributions are not monotonic
    then they are not providing the correct importance of the feature.

    References:
        1) Nguyen, An-phi, and María Rodríguez Martínez. "On quantitative aspects of model
        interpretability." arXiv preprint arXiv:2007.07584 (2020).
    """

    @attributes_check
    def __init__(self, *args, **kwargs):
        """
        Parameters
        ----------
        args: Arguments (optional)
        kwargs: Keyword arguments (optional)
            abs (boolean): Indicates whether absolute operation is applied on the attribution, default=True.
            normalise (boolean): Indicates whether normalise operation is applied on the attribution, default=True.
            normalise_func (callable): Attribution normalisation function applied in case normalise=True,
            default=normalise_by_negative.
            default_plot_func (callable): Callable that plots the metrics result.
            disable_warnings (boolean): Indicates whether the warnings are printed, default=False.
            display_progressbar (boolean): Indicates whether a tqdm-progress-bar is printed, default=False.
            perturb_func (callable): Input perturbation function, default=baseline_replacement_by_indices.
            perturb_baseline (string): Indicates the type of baseline: "mean", "random", "uniform", "black" or "white",
            default="uniform".
            eps (float): Attributions threshold, default=1e-5.
            nr_samples (integer): The number of samples to iterate over, default=100.
            similarity_func (callable): Similarity function applied to compare input and perturbed input,
            default=correlation_spearman.
            features_in_step (integer): The size of the step, default=1.
            softmax (boolean): Indicates wheter to use softmax probabilities or logits in model prediction.
        """
        super().__init__()

        self.args = args
        self.kwargs = kwargs
        self.abs = self.kwargs.get("abs", True)
        self.normalise = self.kwargs.get("normalise", True)
        self.normalise_func = self.kwargs.get("normalise_func", normalise_by_negative)
        self.default_plot_func = Callable
        self.disable_warnings = self.kwargs.get("disable_warnings", False)
        self.display_progressbar = self.kwargs.get("display_progressbar", False)
        self.similarity_func = self.kwargs.get("similarity_func", correlation_spearman)
        self.perturb_func = self.kwargs.get(
            "perturb_func", baseline_replacement_by_indices
        )
        self.perturb_baseline = self.kwargs.get("perturb_baseline", "uniform")
        self.eps = self.kwargs.get("eps", 1e-5)
        self.nr_samples = self.kwargs.get("nr_samples", 100)
        self.features_in_step = self.kwargs.get("features_in_step", 1)
        self.softmax = self.kwargs.get("softmax", True)
        self.last_results = []
        self.all_results = []

        # Asserts and warnings.
        if not self.disable_warnings:
            warn_func.warn_parameterisation(
                metric_name=self.__class__.__name__,
                sensitive_params=(
                    "baseline value 'perturb_baseline', threshold value 'eps' and number "
                    "of samples to iterate over 'nr_samples'"
                ),
                citation=(
                    "Nguyen, An-phi, and María Rodríguez Martínez. 'On quantitative aspects of "
                    "model interpretability.' arXiv preprint arXiv:2007.07584 (2020)"
                ),
            )

    def __call__(
        self,
        model: ModelInterface,
        x_batch: np.array,
        y_batch: np.array,
        a_batch: Union[np.array, None],
        *args,
        **kwargs,
    ) -> List[float]:
        """
        This implementation represents the main logic of the metric and makes the class object callable.
        It completes batch-wise evaluation of some explanations (a_batch) with respect to some input data
        (x_batch), some output labels (y_batch) and a torch model (model).

        Parameters
            model: a torch model e.g., torchvision.models that is subject to explanation
            x_batch: a np.ndarray which contains the input data that are explained
            y_batch: a np.ndarray which contains the output labels that are explained
            a_batch: a Union[np.ndarray, None] which contains pre-computed attributions i.e., explanations
            args: Arguments (optional)
            kwargs: Keyword arguments (optional)
                channel_first (boolean): Indicates of the image dimensions are channel first, or channel last.
                Inferred from the input shape by default.
                explain_func (callable): Callable generating attributions, default=Callable.
                device (string): Indicated the device on which a torch.Tensor is or will be allocated: "cpu" or "gpu",
                default=None.

        Returns
            last_results: a list of float(s) with the evaluation outcome of concerned batch

        Examples
            # Enable GPU.
            >> device = torch.device("cuda:0" if torch.cuda.is_available() else "cpu")

            # Load a pre-trained LeNet classification model (architecture at quantus/helpers/models).
            >> model = LeNet()
            >> model.load_state_dict(torch.load("tutorials/assets/mnist"))

            # Load MNIST datasets and make loaders.
            >> test_set = torchvision.datasets.MNIST(root='./sample_data', download=True)
            >> test_loader = torch.utils.data.DataLoader(test_set, batch_size=24)

            # Load a batch of inputs and outputs to use for XAI evaluation.
            >> x_batch, y_batch = iter(test_loader).next()
            >> x_batch, y_batch = x_batch.cpu().numpy(), y_batch.cpu().numpy()

            # Generate Saliency attributions of the test set batch of the test set.
            >> a_batch_saliency = Saliency(model).attribute(inputs=x_batch, target=y_batch, abs=True).sum(axis=1)
            >> a_batch_saliency = a_batch_saliency.cpu().numpy()

            # Initialise the metric and evaluate explanations by calling the metric instance.
            >> metric = MonotonicityNguyen(abs=True, normalise=False)
            >> scores = metric(model=model, x_batch=x_batch, y_batch=y_batch, a_batch=a_batch_saliency, **{})
        """
        # Reshape input batch to channel first order.
        if "channel_first" in kwargs and isinstance(kwargs["channel_first"], bool):
            channel_first = kwargs.get("channel_first")
        else:
            channel_first = utils.infer_channel_first(x_batch)
        x_batch_s = utils.make_channel_first(x_batch, channel_first)

        # Wrap the model into an interface.
        if model:
            model = utils.get_wrapped_model(model, channel_first)

        # Update kwargs.
        self.kwargs = {
            **kwargs,
            **{k: v for k, v in self.__dict__.items() if k not in ["args", "kwargs"]},
        }

        # Run deprecation warnings.
        warn_func.deprecation_warnings(self.kwargs)

        self.last_results = []

        if a_batch is None:

            # Asserts.
            explain_func = self.kwargs.get("explain_func", Callable)
            asserts.assert_explain_func(explain_func=explain_func)

            # Generate explanations.
            a_batch = explain_func(
                model=model.get_model(), inputs=x_batch, targets=y_batch, **self.kwargs
            )

        # Expand attributions to input dimensionality and infer input dimensions covered by the attributions.
        a_batch = utils.expand_attribution_channel(a_batch, x_batch_s)
        a_axes = utils.infer_attribution_axes(a_batch, x_batch_s)

        # Asserts.
        asserts.assert_attributions(x_batch=x_batch_s, a_batch=a_batch)
        asserts.assert_features_in_step(
            features_in_step=self.features_in_step,
            input_shape=x_batch_s.shape[2:],
        )

        # Use tqdm progressbar if not disabled.
        if not self.display_progressbar:
            iterator = zip(x_batch_s, y_batch, a_batch)
        else:
            iterator = tqdm(zip(x_batch_s, y_batch, a_batch), total=len(x_batch_s))

        for x, y, a in iterator:

            # Predict on input x.
            x_input = model.shape_input(x, x.shape, channel_first=True)
            y_pred = float(model.predict(x_input, **self.kwargs)[:, y])

            inv_pred = 1.0 if np.abs(y_pred) < self.eps else 1.0 / np.abs(y_pred)
            inv_pred = inv_pred**2

            a = a.flatten()

            if self.normalise:
                a = self.normalise_func(a)

            if self.abs:
                a = np.abs(a)

            # Get indices of sorted attributions (ascending).
            a_indices = np.argsort(a)

            atts = []
            vars = []

            for i_ix, a_ix in enumerate(a_indices[:: self.features_in_step]):

                # Perturb input by indices of attributions.
                a_ix = a_indices[
                    (self.features_in_step * i_ix) : (
                        self.features_in_step * (i_ix + 1)
                    )
                ]

                y_pred_perturbs = []

                for n in range(self.nr_samples):

                    x_perturbed = self.perturb_func(
                        arr=x,
                        indices=a_ix,
                        indexed_axes=a_axes,
                        **self.kwargs,
                    )
                    asserts.assert_perturbation_caused_change(
                        x=x, x_perturbed=x_perturbed
                    )

                    # Predict on perturbed input x.
                    x_input = model.shape_input(
                        x_perturbed, x.shape, channel_first=True
                    )
                    y_pred_perturb = float(model.predict(x_input, **self.kwargs)[:, y])
                    y_pred_perturbs.append(y_pred_perturb)

                vars.append(
                    float(
                        np.mean((np.array(y_pred_perturbs) - np.array(y_pred)) ** 2)
                        * inv_pred
                    )
                )
                atts.append(float(sum(a[a_ix])))

            self.last_results.append(self.similarity_func(a=atts, b=vars))

        self.all_results.append(self.last_results)

        return self.last_results


class PixelFlipping(Metric):
    """
    Implementation of Pixel-Flipping experiment by Bach et al., 2015.

    The basic idea is to compute a decomposition of a digit for a digit class
    and then flip pixels with highly positive, highly negative scores or pixels
    with scores close to zero and then to evaluate the impact of these flips
    onto the prediction scores (mean prediction is calculated).

    References:
        1) Bach, Sebastian, et al. "On pixel-wise explanations for non-linear classifier
        decisions by layer-wise relevance propagation." PloS one 10.7 (2015): e0130140.
    """

    @attributes_check
    def __init__(self, *args, **kwargs):
        """
        Parameters
        ----------
        args: Arguments (optional)
        kwargs: Keyword arguments (optional)
            abs (boolean): Indicates whether absolute operation is applied on the attribution, default=False.
            normalise (boolean): Indicates whether normalise operation is applied on the attribution, default=True.
            normalise_func (callable): Attribution normalisation function applied in case normalise=True,
            default=normalise_by_negative.
            default_plot_func (callable): Callable that plots the metrics result.
            disable_warnings (boolean): Indicates whether the warnings are printed, default=False.
            display_progressbar (boolean): Indicates whether a tqdm-progress-bar is printed, default=False.
            perturb_func (callable): Input perturbation function, default=baseline_replacement_by_indices.
            perturb_baseline (string): Indicates the type of baseline: "mean", "random", "uniform", "black" or "white",
            default="black".
            features_in_step (integer): The size of the step, default=1.
            softmax (boolean): Indicates wheter to use softmax probabilities or logits in model prediction.
        """
        super().__init__()

        self.args = args
        self.kwargs = kwargs
        self.abs = self.kwargs.get("abs", False)
        self.normalise = self.kwargs.get("normalise", True)
        self.normalise_func = self.kwargs.get("normalise_func", normalise_by_negative)
        self.default_plot_func = plotting.plot_pixel_flipping_experiment
        self.disable_warnings = self.kwargs.get("disable_warnings", False)
        self.display_progressbar = self.kwargs.get("display_progressbar", False)
        self.perturb_func = self.kwargs.get(
            "perturb_func", baseline_replacement_by_indices
        )
        self.perturb_baseline = self.kwargs.get("perturb_baseline", "black")
        self.features_in_step = self.kwargs.get("features_in_step", 1)
        self.softmax = self.kwargs.get("softmax", True)
        self.last_results = []
        self.all_results = []

        # Asserts and warnings.
        if not self.disable_warnings:
            warn_func.warn_parameterisation(
                metric_name=self.__class__.__name__,
                sensitive_params=("baseline value 'perturb_baseline'"),
                citation=(
                    "Bach, Sebastian, et al. 'On pixel-wise explanations for non-linear classifier"
                    " decisions by layer - wise relevance propagation.' PloS one 10.7 (2015) "
                    "e0130140"
                ),
            )

    def __call__(
        self,
        model: ModelInterface,
        x_batch: np.array,
        y_batch: np.array,
        a_batch: Union[np.array, None],
        *args,
        **kwargs,
    ) -> List[float]:
        """
        This implementation represents the main logic of the metric and makes the class object callable.
        It completes batch-wise evaluation of some explanations (a_batch) with respect to some input data
        (x_batch), some output labels (y_batch) and a torch model (model).

        Parameters
            model: a torch model e.g., torchvision.models that is subject to explanation
            x_batch: a np.ndarray which contains the input data that are explained
            y_batch: a np.ndarray which contains the output labels that are explained
            a_batch: a Union[np.ndarray, None] which contains pre-computed attributions i.e., explanations
            args: Arguments (optional)
            kwargs: Keyword arguments (optional)
                channel_first (boolean): Indicates of the image dimensions are channel first, or channel last.
                Inferred from the input shape by default.
                explain_func (callable): Callable generating attributions, default=Callable.
                device (string): Indicated the device on which a torch.Tensor is or will be allocated: "cpu" or "gpu",
                default=None.

        Returns
            last_results: a list of float(s) with the evaluation outcome of concerned batch

        Examples
            # Enable GPU.
            >> device = torch.device("cuda:0" if torch.cuda.is_available() else "cpu")

            # Load a pre-trained LeNet classification model (architecture at quantus/helpers/models).
            >> model = LeNet()
            >> model.load_state_dict(torch.load("tutorials/assets/mnist"))

            # Load MNIST datasets and make loaders.
            >> test_set = torchvision.datasets.MNIST(root='./sample_data', download=True)
            >> test_loader = torch.utils.data.DataLoader(test_set, batch_size=24)

            # Load a batch of inputs and outputs to use for XAI evaluation.
            >> x_batch, y_batch = iter(test_loader).next()
            >> x_batch, y_batch = x_batch.cpu().numpy(), y_batch.cpu().numpy()

            # Generate Saliency attributions of the test set batch of the test set.
            >> a_batch_saliency = Saliency(model).attribute(inputs=x_batch, target=y_batch, abs=True).sum(axis=1)
            >> a_batch_saliency = a_batch_saliency.cpu().numpy()

            # Initialise the metric and evaluate explanations by calling the metric instance.
            >> metric = PixelFlipping(abs=False, normalise=False)
            >> scores = metric(model=model, x_batch=x_batch, y_batch=y_batch, a_batch=a_batch_saliency, **{})
        """
        # Reshape input batch to channel first order.
        if "channel_first" in kwargs and isinstance(kwargs["channel_first"], bool):
            channel_first = kwargs.get("channel_first")
        else:
            channel_first = utils.infer_channel_first(x_batch)
        x_batch_s = utils.make_channel_first(x_batch, channel_first)

        # Wrap the model into an interface.
        if model:
            model = utils.get_wrapped_model(model, channel_first)

        # Update kwargs.
        self.kwargs = {
            **kwargs,
            **{k: v for k, v in self.__dict__.items() if k not in ["args", "kwargs"]},
        }

        # Run deprecation warnings.
        warn_func.deprecation_warnings(self.kwargs)

        self.last_results = []

        if a_batch is None:

            # Asserts.
            explain_func = self.kwargs.get("explain_func", Callable)
            asserts.assert_explain_func(explain_func=explain_func)

            # Generate explanations.
            a_batch = explain_func(
                model=model.get_model(), inputs=x_batch, targets=y_batch, **self.kwargs
            )

        # Expand attributions to input dimensionality and infer input dimensions covered by the attributions.
        a_batch = utils.expand_attribution_channel(a_batch, x_batch_s)
        a_axes = utils.infer_attribution_axes(a_batch, x_batch_s)

        # Asserts.
        asserts.assert_attributions(x_batch=x_batch_s, a_batch=a_batch)
        asserts.assert_features_in_step(
            features_in_step=self.features_in_step,
            input_shape=x_batch_s.shape[2:],
        )

        # Use tqdm progressbar if not disabled.
        if not self.display_progressbar:
            iterator = zip(x_batch_s, y_batch, a_batch)
        else:
            iterator = tqdm(zip(x_batch_s, y_batch, a_batch), total=len(x_batch_s))

        for x, y, a in iterator:

            a = a.flatten()

            if self.normalise:
                a = self.normalise_func(a)

            if self.abs:
                a = np.abs(a)

            # Get indices of sorted attributions (descending).
            a_indices = np.argsort(-a)

            preds = []
            x_perturbed = x.copy()

            for i_ix, a_ix in enumerate(a_indices[:: self.features_in_step]):

                # Perturb input by indices of attributions.
                a_ix = a_indices[
                    (self.features_in_step * i_ix) : (
                        self.features_in_step * (i_ix + 1)
                    )
                ]
                x_perturbed = self.perturb_func(
                    arr=x_perturbed,
                    indices=a_ix,
                    indexed_axes=a_axes,
                    **self.kwargs,
                )
                asserts.assert_perturbation_caused_change(x=x, x_perturbed=x_perturbed)

                # Predict on perturbed input x.
                x_input = model.shape_input(x_perturbed, x.shape, channel_first=True)
                y_pred_perturb = float(model.predict(x_input, **self.kwargs)[:, y])
                preds.append(y_pred_perturb)

            self.last_results.append(preds)

        self.all_results.append(self.last_results)

        return self.last_results

    @property
    def get_auc_score(self):
        """Calculate the area under the curve (AUC) score for several test samples."""
        return [utils.calculate_auc(np.array(i)) for i in self.all_results]


class RegionPerturbation(Metric):
    """

    Implementation of Region Perturbation by Samek et al., 2015.

    Consider a greedy iterative procedure that consists of measuring how the class
    encoded in the image (e.g. as measured by the function f) disappears when we
    progressively remove information from the image x, a process referred to as
    region perturbation, at the specified locations.

    References:
        1) Samek, Wojciech, et al. "Evaluating the visualization of what a deep
        neural network has learned." IEEE transactions on neural networks and
        learning systems 28.11 (2016): 2660-2673.

    Current assumptions:
        -Done according to Most Relevant First (MoRF) and Area Over the Perturbation Curve
        (AOPC).
        - 9 x 9 patch sizes was used in the paper as regions, but using 8 x 8
        to make sure non-overlapping
        - they called it "area over the MoRF perturbation curve" it
        looks like a simple deduction of function outputs?

    """

    @attributes_check
    def __init__(self, *args, **kwargs):
        """
        Parameters
        ----------
        args: Arguments (optional)
        kwargs: Keyword arguments (optional)
            abs (boolean): Indicates whether absolute operation is applied on the attribution, default=False.
            normalise (boolean): Indicates whether normalise operation is applied on the attribution, default=True.
            normalise_func (callable): Attribution normalisation function applied in case normalise=True,
            default=normalise_by_negative.
            default_plot_func (callable): Callable that plots the metrics result.
            disable_warnings (boolean): Indicates whether the warnings are printed, default=False.
            display_progressbar (boolean): Indicates whether a tqdm-progress-bar is printed, default=False.
            perturb_func (callable): Input perturbation function, default=baseline_replacement_by_patch.
            perturb_baseline (string): Indicates the type of baseline: "mean", "random", "uniform", "black" or "white",
            default="uniform".
            regions_evaluation (integer): The number of regions to evaluate, default=100.
            patch_size (integer): The patch size for masking, default=8.
            order (string): Indicates whether attributions are ordered randomly ("random"),
            according to the most relevant first ("MoRF"), or least relevant first, default="MoRF".
            softmax (boolean): Indicates wheter to use softmax probabilities or logits in model prediction.
        """
        super().__init__()

        self.args = args
        self.kwargs = kwargs
        self.abs = self.kwargs.get("abs", False)
        self.normalise = self.kwargs.get("normalise", True)
        self.normalise_func = self.kwargs.get("normalise_func", normalise_by_negative)
        self.default_plot_func = plotting.plot_region_perturbation_experiment
        self.disable_warnings = self.kwargs.get("disable_warnings", False)
        self.display_progressbar = self.kwargs.get("display_progressbar", False)
        self.perturb_func = self.kwargs.get(
            "perturb_func", baseline_replacement_by_indices
        )
        self.perturb_baseline = self.kwargs.get("perturb_baseline", "uniform")
        self.regions_evaluation = self.kwargs.get("regions_evaluation", 100)
        self.patch_size = self.kwargs.get("patch_size", 8)
        self.order = self.kwargs.get("order", "MoRF").lower()
        self.softmax = self.kwargs.get("softmax", True)
        self.last_results = {}
        self.all_results = []

        # Asserts and warnings.
        asserts.assert_attributions_order(order=self.order)
        if not self.disable_warnings:
            warn_func.warn_parameterisation(
                metric_name=self.__class__.__name__,
                sensitive_params=(
                    "baseline value 'perturb_baseline'"
                    ", the patch size for masking 'patch_size'"
                    " and number of regions to evaluate 'regions_evaluation'"
                ),
                citation=(
                    "Samek, Wojciech, et al. 'Evaluating the visualization of what a deep"
                    " neural network has learned.' IEEE transactions on neural networks and"
                    " learning systems 28.11 (2016): 2660-2673"
                ),
            )

    def __call__(
        self,
        model: ModelInterface,
        x_batch: np.array,
        y_batch: np.array,
        a_batch: Union[np.array, None],
        *args,
        **kwargs,
    ) -> Dict[int, List[float]]:
        """
        This implementation represents the main logic of the metric and makes the class object callable.
        It completes batch-wise evaluation of some explanations (a_batch) with respect to some input data
        (x_batch), some output labels (y_batch) and a torch model (model).

        Parameters
            model: a torch model e.g., torchvision.models that is subject to explanation
            x_batch: a np.ndarray which contains the input data that are explained
            y_batch: a np.ndarray which contains the output labels that are explained
            a_batch: a Union[np.ndarray, None] which contains pre-computed attributions i.e., explanations
            args: Arguments (optional)
            kwargs: Keyword arguments (optional)
                channel_first (boolean): Indicates of the image dimensions are channel first, or channel last.
                Inferred from the input shape by default.
                explain_func (callable): Callable generating attributions, default=Callable.
                device (string): Indicated the device on which a torch.Tensor is or will be allocated: "cpu" or "gpu",
                default=None.

        Returns
            last_results: a dict of pairs of int(s) and list of float(s) with the evaluation outcome of batch

        Examples
            # Enable GPU.
            >> device = torch.device("cuda:0" if torch.cuda.is_available() else "cpu")

            # Load a pre-trained LeNet classification model (architecture at quantus/helpers/models).
            >> model = LeNet()
            >> model.load_state_dict(torch.load("tutorials/assets/mnist"))

            # Load MNIST datasets and make loaders.
            >> test_set = torchvision.datasets.MNIST(root='./sample_data', download=True)
            >> test_loader = torch.utils.data.DataLoader(test_set, batch_size=24)

            # Load a batch of inputs and outputs to use for XAI evaluation.
            >> x_batch, y_batch = iter(test_loader).next()
            >> x_batch, y_batch = x_batch.cpu().numpy(), y_batch.cpu().numpy()

            # Generate Saliency attributions of the test set batch of the test set.
            >> a_batch_saliency = Saliency(model).attribute(inputs=x_batch, target=y_batch, abs=True).sum(axis=1)
            >> a_batch_saliency = a_batch_saliency.cpu().numpy()

            # Initialise the metric and evaluate explanations by calling the metric instance.
            >> metric = RegionPerturbation(abs=False, normalise=False)
            >> scores = metric(model=model, x_batch=x_batch, y_batch=y_batch, a_batch=a_batch_saliency, **{})
        """
        # Reshape input batch to channel first order.
        if "channel_first" in kwargs and isinstance(kwargs["channel_first"], bool):
            channel_first = kwargs.get("channel_first")
        else:
            channel_first = utils.infer_channel_first(x_batch)
        x_batch_s = utils.make_channel_first(x_batch, channel_first)

        # Wrap the model into an interface.
        if model:
            model = utils.get_wrapped_model(model, channel_first)

        # Update kwargs.
        self.kwargs = {
            **kwargs,
            **{k: v for k, v in self.__dict__.items() if k not in ["args", "kwargs"]},
        }

        # Run deprecation warnings.
        warn_func.deprecation_warnings(self.kwargs)

        self.last_results = {k: None for k in range(len(x_batch_s))}

        if a_batch is None:

            # Asserts.
            explain_func = self.kwargs.get("explain_func", Callable)
            asserts.assert_explain_func(explain_func=explain_func)

            # Generate explanations.
            a_batch = explain_func(
                model=model.get_model(), inputs=x_batch, targets=y_batch, **self.kwargs
            )

        # Expand attributions to input dimensionality and infer input dimensions covered by the attributions.
        a_batch = utils.expand_attribution_channel(a_batch, x_batch_s)
        a_axes = utils.infer_attribution_axes(a_batch, x_batch_s)

        # Asserts.
        asserts.assert_attributions(x_batch=x_batch_s, a_batch=a_batch)

        # Use tqdm progressbar if not disabled.
        if not self.display_progressbar:
            iterator = enumerate(zip(x_batch_s, y_batch, a_batch))
        else:
            iterator = tqdm(
                enumerate(zip(x_batch_s, y_batch, a_batch)), total=len(x_batch_s)
            )

        for sample, (x, y, a) in iterator:
            # Predict on input.
            x_input = model.shape_input(x, x.shape, channel_first=True)
            y_pred = float(model.predict(x_input, **self.kwargs)[:, y])

            if self.normalise:
                a = self.normalise_func(a)

            if self.abs:
                a = np.abs(a)

            patches = []
            sub_results = []
            x_perturbed = x.copy()

            # Pad input and attributions. This is needed to allow for any patch_size.
            pad_width = self.patch_size - 1
            x_pad = utils._pad_array(x, pad_width, mode="constant", padded_axes=a_axes)
            a_pad = utils._pad_array(a, pad_width, mode="constant", padded_axes=a_axes)

            # Create patches across whole input shape and aggregate attributions.
            att_sums = []
            axis_iterators = [
                range(pad_width, x_pad.shape[axis] - pad_width) for axis in a_axes
            ]
            for top_left_coords in itertools.product(*axis_iterators):
                # Create slice for patch.
                patch_slice = utils.create_patch_slice(
                    patch_size=self.patch_size,
                    coords=top_left_coords,
                )

                # Sum attributions for patch.
                att_sums.append(
                    a_pad[utils.expand_indices(a_pad, patch_slice, a_axes)].sum()
                )
                patches.append(patch_slice)

            if self.order == "random":
                # Order attributions randomly.
                order = np.arange(len(patches))
                np.random.shuffle(order)

            elif self.order == "morf":
                # Order attributions according to the most relevant first.
                order = np.argsort(att_sums)[::-1]

            else:
                # Order attributions according to the least relevant first.
                order = np.argsort(att_sums)

            # Create ordered list of patches.
            ordered_patches = [patches[p] for p in order]

            # Remove overlapping patches
            blocked_mask = np.zeros(x_pad.shape, dtype=bool)
            ordered_patches_no_overlap = []
            for patch_slice in ordered_patches:
                patch_mask = np.zeros(x_pad.shape, dtype=bool)
                patch_mask[utils.expand_indices(patch_mask, patch_slice, a_axes)] = True
                intersected = blocked_mask & patch_mask

                if not intersected.any():
                    ordered_patches_no_overlap.append(patch_slice)
                    blocked_mask = blocked_mask | patch_mask

                if len(ordered_patches_no_overlap) >= self.regions_evaluation:
                    break

            # Increasingly perturb the input and store the decrease in function value.
            for patch_slice in ordered_patches_no_overlap:
                # Pad x_perturbed. The mode should probably depend on the used perturb_func?
                x_perturbed_pad = utils._pad_array(
                    x_perturbed, pad_width, mode="edge", padded_axes=a_axes
                )

                # Perturb.
                x_perturbed_pad = self.perturb_func(
                    arr=x_perturbed_pad,
                    indices=patch_slice,
                    indexed_axes=a_axes,
                    **self.kwargs,
                )

                # Remove Padding
                x_perturbed = utils._unpad_array(
                    x_perturbed_pad, pad_width, padded_axes=a_axes
                )

                asserts.assert_perturbation_caused_change(x=x, x_perturbed=x_perturbed)

                # Predict on perturbed input x and store the difference from predicting on unperturbed input.
                x_input = model.shape_input(x_perturbed, x.shape, channel_first=True)
                y_pred_perturb = float(model.predict(x_input, **self.kwargs)[:, y])

                sub_results.append(y_pred - y_pred_perturb)

            self.last_results[sample] = sub_results

        self.all_results.append(self.last_results)

        return self.last_results

    @property
    def get_auc_score(self):
        """Calculate the area under the curve (AUC) score for several test samples."""
        return [
            utils.calculate_auc(np.array(i))
            for results in self.all_results
            for _, i in results.items()
        ]


class Selectivity(Metric):
    """
    Implementation of Selectivity test by Montavon et al., 2018.

    At each iteration, a patch of size 4 x 4 corresponding to the region with
    highest relevance is set to black. The plot keeps track of the function value
    as the features are being progressively removed and computes an average over
    a large number of examples.

    Note: Plotting only works when return_auc=False.

    References:
        1) Montavon, Grégoire, Wojciech Samek, and Klaus-Robert Müller.
        "Methods for interpreting and understanding deep neural networks."
        Digital Signal Processing 73 (2018): 1-15.
    """

    @attributes_check
    def __init__(self, *args, **kwargs):
        """
        Parameters
        ----------
        args: Arguments (optional)
        kwargs: Keyword arguments (optional)
            abs (boolean): Indicates whether absolute operation is applied on the attribution, default=False.
            normalise (boolean): Indicates whether normalise operation is applied on the attribution, default=True.
            normalise_func (callable): Attribution normalisation function applied in case normalise=True,
            default=normalise_by_negative.
            default_plot_func (callable): Callable that plots the metrics result.
            disable_warnings (boolean): Indicates whether the warnings are printed, default=False.
            display_progressbar (boolean): Indicates whether a tqdm-progress-bar is printed, default=False.
            perturb_baseline (string): Indicates the type of baseline: "mean", "random", "uniform", "black" or "white",
            default="black".
            perturb_func (callable): Input perturbation function, default=baseline_replacement_by_indices.
            patch_size (integer): The patch size for masking, default=8.
            softmax (boolean): Indicates wheter to use softmax probabilities or logits in model prediction.
        """
        super().__init__()

        self.args = args
        self.kwargs = kwargs
        self.abs = self.kwargs.get("abs", False)
        self.normalise = self.kwargs.get("normalise", True)
        self.normalise_func = self.kwargs.get("normalise_func", normalise_by_negative)
        self.default_plot_func = plotting.plot_selectivity_experiment
        self.disable_warnings = self.kwargs.get("disable_warnings", False)
        self.display_progressbar = self.kwargs.get("display_progressbar", False)
        self.perturb_func = self.kwargs.get(
            "perturb_func", baseline_replacement_by_indices
        )
        self.perturb_baseline = self.kwargs.get("perturb_baseline", "black")
        self.patch_size = self.kwargs.get("patch_size", 8)
        self.softmax = self.kwargs.get("softmax", True)
        self.last_results = {}
        self.all_results = []

        # Asserts and warnings.
        if not self.disable_warnings:
            warn_func.warn_parameterisation(
                metric_name=self.__class__.__name__,
                sensitive_params=(
                    "baseline value 'perturb_baseline' and the patch size for masking"
                    " 'patch_size'"
                ),
                citation=(
                    "Montavon, Grégoire, Wojciech Samek, and Klaus-Robert Müller. 'Methods for "
                    "interpreting and understanding deep neural networks.' Digital Signal "
                    "Processing 73 (2018): 1-15"
                ),
            )

    def __call__(
        self,
        model: ModelInterface,
        x_batch: np.array,
        y_batch: np.array,
        a_batch: Union[np.array, None],
        *args,
        **kwargs,
    ) -> Dict[int, List[float]]:
        """
        This implementation represents the main logic of the metric and makes the class object callable.
        It completes batch-wise evaluation of some explanations (a_batch) with respect to some input data
        (x_batch), some output labels (y_batch) and a torch model (model).

        Parameters
            model: a torch model e.g., torchvision.models that is subject to explanation
            x_batch: a np.ndarray which contains the input data that are explained
            y_batch: a np.ndarray which contains the output labels that are explained
            a_batch: a Union[np.ndarray, None] which contains pre-computed attributions i.e., explanations
            args: Arguments (optional)
            kwargs: Keyword arguments (optional)
                channel_first (boolean): Indicates of the image dimensions are channel first, or channel last.
                Inferred from the input shape by default.
                explain_func (callable): Callable generating attributions, default=Callable.
                device (string): Indicated the device on which a torch.Tensor is or will be allocated: "cpu" or "gpu",
                default=None.

        Returns
            last_results: a dict of pairs of int(s) and list of float(s) with the evaluation outcome of batch

        Examples
            # Enable GPU.
            >> device = torch.device("cuda:0" if torch.cuda.is_available() else "cpu")

            # Load a pre-trained LeNet classification model (architecture at quantus/helpers/models).
            >> model = LeNet()
            >> model.load_state_dict(torch.load("tutorials/assets/mnist"))

            # Load MNIST datasets and make loaders.
            >> test_set = torchvision.datasets.MNIST(root='./sample_data', download=True)
            >> test_loader = torch.utils.data.DataLoader(test_set, batch_size=24)

            # Load a batch of inputs and outputs to use for XAI evaluation.
            >> x_batch, y_batch = iter(test_loader).next()
            >> x_batch, y_batch = x_batch.cpu().numpy(), y_batch.cpu().numpy()

            # Generate Saliency attributions of the test set batch of the test set.
            >> a_batch_saliency = Saliency(model).attribute(inputs=x_batch, target=y_batch, abs=True).sum(axis=1)
            >> a_batch_saliency = a_batch_saliency.cpu().numpy()

            # Initialise the metric and evaluate explanations by calling the metric instance.
            >> metric = Selectivity(abs=False, normalise=False)
            >> scores = metric(model=model, x_batch=x_batch, y_batch=y_batch, a_batch=a_batch_saliency, **{})
        """
        # Reshape input batch to channel first order.
        if "channel_first" in kwargs and isinstance(kwargs["channel_first"], bool):
            channel_first = kwargs.get("channel_first")
        else:
            channel_first = utils.infer_channel_first(x_batch)
        x_batch_s = utils.make_channel_first(x_batch, channel_first)

        # Wrap the model into an interface.
        if model:
            model = utils.get_wrapped_model(model, channel_first)

        # Update kwargs.
        self.kwargs = {
            **kwargs,
            **{k: v for k, v in self.__dict__.items() if k not in ["args", "kwargs"]},
        }

        # Run deprecation warnings.
        warn_func.deprecation_warnings(self.kwargs)

        self.last_results = {k: None for k in range(len(x_batch_s))}

        if a_batch is None:

            # Asserts.
            explain_func = self.kwargs.get("explain_func", Callable)
            asserts.assert_explain_func(explain_func=explain_func)

            # Generate explanations.
            a_batch = explain_func(
                model=model.get_model(), inputs=x_batch, targets=y_batch, **self.kwargs
            )

        # Expand attributions to input dimensionality and infer input dimensions covered by the attributions.
        a_batch = utils.expand_attribution_channel(a_batch, x_batch_s)
        a_axes = utils.infer_attribution_axes(a_batch, x_batch_s)

        # Asserts.
        asserts.assert_attributions(x_batch=x_batch_s, a_batch=a_batch)

        # Use tqdm progressbar if not disabled.
        if not self.display_progressbar:
            iterator = enumerate(zip(x_batch_s, y_batch, a_batch))
        else:
            iterator = tqdm(
                enumerate(zip(x_batch_s, y_batch, a_batch)), total=len(x_batch_s)
            )

        for sample, (x, y, a) in iterator:

            # Predict on input.
            x_input = model.shape_input(x, x.shape, channel_first=True)
            y_pred = float(model.predict(x_input, **self.kwargs)[:, y])

            if self.normalise:
                a = self.normalise_func(a)

            if self.abs:
                a = np.abs(a)

            patches = []
            sub_results = []
            x_perturbed = x.copy()

            # Pad input and attributions. This is needed to allow for any patch_size.
            pad_width = self.patch_size - 1
            x_pad = utils._pad_array(x, pad_width, mode="constant", padded_axes=a_axes)
            a_pad = utils._pad_array(a, pad_width, mode="constant", padded_axes=a_axes)

            # Get patch indices of sorted attributions (descending).
            att_sums = []
            axis_iterators = [
                range(pad_width, x_pad.shape[axis] - pad_width) for axis in a_axes
            ]
            for top_left_coords in itertools.product(*axis_iterators):
                # Create slice for patch.
                patch_slice = utils.create_patch_slice(
                    patch_size=self.patch_size,
                    coords=top_left_coords,
                )

                # Sum attributions for patch.
                att_sums.append(
                    a_pad[utils.expand_indices(a_pad, patch_slice, a_axes)].sum()
                )
                patches.append(patch_slice)

            # Create ordered list of patches.
            ordered_patches = [patches[p] for p in np.argsort(att_sums)[::-1]]

            # Remove overlapping patches.
            blocked_mask = np.zeros(x_pad.shape, dtype=bool)
            ordered_patches_no_overlap = []
            for patch_slice in ordered_patches:
                patch_mask = np.zeros(x_pad.shape, dtype=bool)
                patch_mask[utils.expand_indices(patch_mask, patch_slice, a_axes)] = True
                intersected = blocked_mask & patch_mask

                if not intersected.any():
                    ordered_patches_no_overlap.append(patch_slice)
                    blocked_mask = blocked_mask | patch_mask

            # Increasingly perturb the input and store the decrease in function value.
            for patch_slice in ordered_patches_no_overlap:

                # Pad x_perturbed. The mode should depend on the used perturb_func.
                x_perturbed_pad = utils._pad_array(
                    x_perturbed, pad_width, mode="edge", padded_axes=a_axes
                )

                # Perturb.
                x_perturbed_pad = self.perturb_func(
                    arr=x_perturbed_pad,
                    indices=patch_slice,
                    indexed_axes=a_axes,
                    **self.kwargs,
                )

                # Remove padding.
                x_perturbed = utils._unpad_array(
                    x_perturbed_pad, pad_width, padded_axes=a_axes
                )

                asserts.assert_perturbation_caused_change(x=x, x_perturbed=x_perturbed)

                # Predict on perturbed input x and store the difference from predicting on unperturbed input.
                x_input = model.shape_input(x_perturbed, x.shape, channel_first=True)
                y_pred_perturb = float(model.predict(x_input, **self.kwargs)[:, y])

                sub_results.append(y_pred_perturb)

            self.last_results[sample] = sub_results

        self.all_results.append(self.last_results)

        return self.last_results

    @property
    def get_auc_score(self):
        """Calculate the area under the curve (AUC) score for several test samples."""
        return [
            utils.calculate_auc(np.array(i))
            for results in self.all_results
            for _, i in results.items()
        ]


class SensitivityN(Metric):
    """
    Implementation of Sensitivity-N test by Ancona et al., 2019.

    An attribution method satisfies Sensitivity-n when the sum of the attributions for any subset of features of
    cardinality n is equal to the variation of the output Sc caused removing the features in the subset. The test
    computes the correlation between sum of attributions and delta output.

    Pearson correlation coefficient (PCC) is computed between the sum of the attributions and the variation in the
    target output varying n from one to about 80% of the total number of features, where an average across a thousand
    of samples is reported. Sampling is performed using a uniform probability distribution over the features.

    Note: Plotting only works when return_auc=False.

    References:
        1) Ancona, Marco, et al. "Towards better understanding of gradient-based attribution
        methods for deep neural networks." arXiv preprint arXiv:1711.06104 (2017).

    Current assumptions:
         - In the paper, they showcase a MNIST experiment where
         4x4 patches with black baseline value. Since we are taking ImageNet as dataset,
         we take 224/28=8 i.e., 8 times bigger patches to replicate the same analysis
         - Also, instead of replacing with a black pixel we take the mean of the
         neighborhood, so not to distort the image distribution completely.
         - I don't get why they have so high correlation in the paper, maybe using a better baseline_value?
         - Also I don't get why correlation is only reported positive?

    """

    @attributes_check
    def __init__(self, *args, **kwargs):
        """
        Parameters
        ----------
        args: Arguments (optional)
        kwargs: Keyword arguments (optional)
            abs (boolean): Indicates whether absolute operation is applied on the attribution, default=False.
            normalise (boolean): Indicates whether normalise operation is applied on the attribution, default=True.
            normalise_func (callable): Attribution normalisation function applied in case normalise=True,
            default=normalise_by_negative.
            default_plot_func (callable): Callable that plots the metrics result.
            disable_warnings (boolean): Indicates whether the warnings are printed, default=False.
            display_progressbar (boolean): Indicates whether a tqdm-progress-bar is printed, default=False.
            similarity_func (callable): Similarity function applied to compare input and perturbed input,
            default=correlation_pearson.
            perturb_baseline (string): Indicates the type of baseline: "mean", "random", "uniform", "black" or "white",
            default="uniform".
            perturb_func (callable): Input perturbation function, default=baseline_replacement_by_indices.
            n_max_percentage (float): The percentage of features to iteratively evaluatede, fault=0.8.
            features_in_step (integer): The size of the step, default=1.
            softmax (boolean): Indicates wheter to use softmax probabilities or logits in model prediction.
            return_aggregate (boolean): Indicates whether an aggregated(mean) metric is returned, default=True.
        """
        super().__init__()

        self.args = args
        self.kwargs = kwargs
        self.abs = self.kwargs.get("abs", False)
        self.normalise = self.kwargs.get("normalise", True)
        self.normalise_func = self.kwargs.get("normalise_func", normalise_by_negative)
        self.default_plot_func = plotting.plot_sensitivity_n_experiment
        self.disable_warnings = self.kwargs.get("disable_warnings", False)
        self.display_progressbar = self.kwargs.get("display_progressbar", False)
        self.similarity_func = self.kwargs.get("similarity_func", correlation_pearson)
        self.perturb_func = self.kwargs.get(
            "perturb_func", baseline_replacement_by_indices
        )
        self.perturb_baseline = self.kwargs.get("perturb_baseline", "uniform")
        self.n_max_percentage = self.kwargs.get("n_max_percentage", 0.8)
        self.features_in_step = self.kwargs.get("features_in_step", 1)
        self.softmax = self.kwargs.get("softmax", True)
        self.return_aggregate = self.kwargs.get("return_aggregate", True)
        self.last_results = []
        self.all_results = []

        # Asserts and warnings.
        if not self.disable_warnings:
            warn_func.warn_parameterisation(
                metric_name=self.__class__.__name__,
                sensitive_params=(
                    "baseline value 'perturb_baseline', the patch size for masking "
                    "'patch_size', similarity function 'similarity_func' and the number "
                    "of features to iteratively evaluate 'n_max_percentage'"
                ),
                citation=(
                    "Ancona, Marco, et al. 'Towards better understanding of gradient-based "
                    "attribution methods for deep neural networks.' arXiv preprint "
                    "arXiv:1711.06104 (2017)"
                ),
            )

    def __call__(
        self,
        model: ModelInterface,
        x_batch: np.array,
        y_batch: np.array,
        a_batch: Union[np.array, None],
        *args,
        **kwargs,
    ) -> List[float]:
        """
        This implementation represents the main logic of the metric and makes the class object callable.
        It completes batch-wise evaluation of some explanations (a_batch) with respect to some input data
        (x_batch), some output labels (y_batch) and a torch model (model).

        Parameters
            model: a torch model e.g., torchvision.models that is subject to explanation
            x_batch: a np.ndarray which contains the input data that are explained
            y_batch: a np.ndarray which contains the output labels that are explained
            a_batch: a Union[np.ndarray, None] which contains pre-computed attributions i.e., explanations
            args: Arguments (optional)
            kwargs: Keyword arguments (optional)
                channel_first (boolean): Indicates of the image dimensions are channel first, or channel last.
                Inferred from the input shape by default.
                explain_func (callable): Callable generating attributions, default=Callable.
                device (string): Indicated the device on which a torch.Tensor is or will be allocated: "cpu" or "gpu",
                default=None.

        Returns
            last_results: a list of float(s) with the evaluation outcome of concerned batch

        Examples
            # Enable GPU.
            >> device = torch.device("cuda:0" if torch.cuda.is_available() else "cpu")

            # Load a pre-trained LeNet classification model (architecture at quantus/helpers/models).
            >> model = LeNet()
            >> model.load_state_dict(torch.load("tutorials/assets/mnist"))

            # Load MNIST datasets and make loaders.
            >> test_set = torchvision.datasets.MNIST(root='./sample_data', download=True)
            >> test_loader = torch.utils.data.DataLoader(test_set, batch_size=24)

            # Load a batch of inputs and outputs to use for XAI evaluation.
            >> x_batch, y_batch = iter(test_loader).next()
            >> x_batch, y_batch = x_batch.cpu().numpy(), y_batch.cpu().numpy()

            # Generate Saliency attributions of the test set batch of the test set.
            >> a_batch_saliency = Saliency(model).attribute(inputs=x_batch, target=y_batch, abs=True).sum(axis=1)
            >> a_batch_saliency = a_batch_saliency.cpu().numpy()

            # Initialise the metric and evaluate explanations by calling the metric instance.
            >> metric = SensitivityN(abs=False, normalise=False)
            >> scores = metric(model=model, x_batch=x_batch, y_batch=y_batch, a_batch=a_batch_saliency, **{})
        """
        # Reshape input batch to channel first order.
        if "channel_first" in kwargs and isinstance(kwargs["channel_first"], bool):
            channel_first = kwargs.get("channel_first")
        else:
            channel_first = utils.infer_channel_first(x_batch)
        x_batch_s = utils.make_channel_first(x_batch, channel_first)

        # Wrap the model into an interface.
        if model:
            model = utils.get_wrapped_model(model, channel_first)

        # Update kwargs.
        self.kwargs = {
            **kwargs,
            **{k: v for k, v in self.__dict__.items() if k not in ["args", "kwargs"]},
        }

        # Run deprecation warnings.
        warn_func.deprecation_warnings(self.kwargs)

        self.last_results = []

        if a_batch is None:

            # Asserts.
            explain_func = self.kwargs.get("explain_func", Callable)
            asserts.assert_explain_func(explain_func=explain_func)

            # Generate explanations.
            a_batch = explain_func(
                model=model.get_model(), inputs=x_batch, targets=y_batch, **self.kwargs
            )

        # Expand attributions to input dimensionality and infer input dimensions covered by the attributions.
        a_batch = utils.expand_attribution_channel(a_batch, x_batch_s)
        a_axes = utils.infer_attribution_axes(a_batch, x_batch_s)

        # Asserts.
        asserts.assert_attributions(x_batch=x_batch_s, a_batch=a_batch)
        asserts.assert_features_in_step(
            features_in_step=self.features_in_step,
            input_shape=x_batch_s.shape[2:],
        )

        max_features = int(0.8 * np.prod(x_batch_s.shape[2:]) // self.features_in_step)

        sub_results_pred_deltas = {k: [] for k in range(len(x_batch_s))}
        sub_results_att_sums = {k: [] for k in range(len(x_batch_s))}

        # Use tqdm progressbar if not disabled.
        if not self.display_progressbar:
            iterator = enumerate(zip(x_batch_s, y_batch, a_batch))
        else:
            iterator = tqdm(
                enumerate(zip(x_batch_s, y_batch, a_batch)), total=len(x_batch_s)
            )

        for sample, (x, y, a) in iterator:

            a = a.flatten()

            if self.normalise:
                a = self.normalise_func(a)

            if self.abs:
                a = np.abs(a)

            # Get indices of sorted attributions (descending).
            a_indices = np.argsort(-a)

            # Predict on x.
            x_input = model.shape_input(x, x.shape, channel_first=True)
            y_pred = float(model.predict(x_input, **self.kwargs)[:, y])

            att_sums = []
            pred_deltas = []
            x_perturbed = x.copy()

            for i_ix, a_ix in enumerate(a_indices[:: self.features_in_step]):

                # Perturb input by indices of attributions.
                a_ix = a_indices[
                    (self.features_in_step * i_ix) : (
                        self.features_in_step * (i_ix + 1)
                    )
                ]
                x_perturbed = self.perturb_func(
                    arr=x_perturbed,
                    indices=a_ix,
                    indexed_axes=a_axes,
                    **self.kwargs,
                )
                asserts.assert_perturbation_caused_change(x=x, x_perturbed=x_perturbed)

                # Sum attributions.
                att_sums.append(float(a[a_ix].sum()))

                x_input = model.shape_input(x_perturbed, x.shape, channel_first=True)
                y_pred_perturb = float(model.predict(x_input, **self.kwargs)[:, y])
                pred_deltas.append(y_pred - y_pred_perturb)

            sub_results_att_sums[sample] = att_sums
            sub_results_pred_deltas[sample] = pred_deltas

        # Re-arrange sublists so that they are sorted by n.
        sub_results_pred_deltas_l = {k: [] for k in range(max_features)}
        sub_results_att_sums_l = {k: [] for k in range(max_features)}

        for k in range(max_features):
            for sublist1 in list(sub_results_pred_deltas.values()):
                sub_results_pred_deltas_l[k].append(sublist1[k])
            for sublist2 in list(sub_results_att_sums.values()):
                sub_results_att_sums_l[k].append(sublist2[k])

        # Measure similarity for each n.
        self.last_results = [
            self.similarity_func(
                a=sub_results_att_sums_l[k], b=sub_results_pred_deltas_l[k]
            )
            for k in range(max_features)
        ]

        if self.return_aggregate:
            self.last_results = [np.mean(self.last_results)]
        else:
            self.last_results = self.last_results

        self.all_results.append(self.last_results)

        return self.last_results


class Infidelity(Metric):
    """
    Implementation of Infidelity by Yeh et al., 2019.

    Explanation infidelity represents the expected mean square error
    between 1) a dot product of an attribution and input perturbation and
    2) difference in model output after significant perturbation.

    Assumptions:
    - The original implementation (https://github.com/chihkuanyeh/saliency_evaluation/
    blob/master/infid_sen_utils.py) supports perturbation of Gaussian noise and squared patches.
    In this implementation, we use squared patches as the default option.

    References:
        1) Chih-Kuan Yeh, Cheng-Yu Hsieh, and Arun Sai Suggala.
        "On the (In)fidelity and Sensitivity of Explanations."
        33rd Conference on Neural Information Processing Systems (NeurIPS 2019), Vancouver, Canada.
    """

    @attributes_check
    def __init__(self, *args, **kwargs):
        """
        This implementation represents the main logic of the metric and makes the class object callable.
        It completes batch-wise evaluation of some explanations (a_batch) with respect to some input data
        (x_batch), some output labels (y_batch) and a torch model (model).

        Parameters
        ----------
        args: Arguments (optional)
        kwargs: Keyword arguments (optional)
            abs (boolean): Indicates whether absolute operation is applied on the attribution, default=False.
            normalise (boolean): Indicates whether normalise operation is applied on the attribution, default=True.
            loss_func (string): Loss function, default="mse".
            perturb_baseline (string): Indicates the type of baseline: "mean", "random", "uniform", "black" or "white",
            default="black".
            perturb_func (callable): Input perturbation function, default=baseline_replacement_by_indices.
            perturb_patch_sizes (list): Size of patches to be perturbed, default=[4].
            features_in_step (integer): The size of the step, default=1.
            max_steps_per_input (integer): The number of steps per input dimension, default=None.
            n_perturb_samples (integer): The number of samples to be perturbed, default=10.
            aggregate (boolean):  Indicates whether to return the mean values or all values, default=True.

        """
        super().__init__()

        self.args = args
        self.kwargs = kwargs
        self.abs = self.kwargs.get("abs", False)
        self.normalise = self.kwargs.get("normalise", False)
        self.loss_func = self.kwargs.get("loss_func", mse)
        self.perturb_baseline = self.kwargs.get("perturb_baseline", "uniform")
        self.perturb_func = self.kwargs.get(
            "perturb_func", baseline_replacement_by_indices
        )
        self.perturb_patch_sizes = self.kwargs.get("perturb_patch_sizes", [4])
        self.features_in_step = self.kwargs.get("features_in_step", 1)
        self.max_steps_per_input = self.kwargs.get("max_steps_per_input", None)
        self.n_perturb_samples = self.kwargs.get("n_perturb_samples", 10)
        self.aggregate = self.kwargs.get("aggregate", True)
        self.display_progressbar = self.kwargs.get("display_progressbar", False)
        self.last_results = []

        # Asserts and warnings.
        if not self.disable_warnings:
            warn_func.warn_parameterisation(
                metric_name=self.__class__.__name__,
                sensitive_params=(
                    "baseline value 'perturb_baseline', perturbation function 'perturb_func',"
                    "number of perturbed samples 'n_perturb_samples', the loss function 'loss_func' "
                    "aggregation boolean 'aggregate'"
                ),
                citation=(
                    "Chih-Kuan, Yeh, et al. 'On the (In)fidelity and Sensitivity of Explanations'"
                    "arXiv:1901.09392 (2019)"
                ),
            )

    def __call__(
        self,
        model: ModelInterface,
        x_batch: np.array,
        y_batch: np.array,
        a_batch: Union[np.array, None],
        *args,
        **kwargs,
    ) -> List[float]:
        """
        This implementation represents the main logic of the metric and makes the class object callable.
        It completes batch-wise evaluation of some explanations (a_batch) with respect to some input data
        (x_batch), some output labels (y_batch) and a torch model (model).

        Parameters
            model: a torch model e.g., torchvision.models that is subject to explanation
            x_batch: a np.ndarray which contains the input data that are explained
            y_batch: a np.ndarray which contains the output labels that are explained
            a_batch: a Union[np.ndarray, None] which contains pre-computed attributions i.e., explanations
            args: Arguments (optional)
            kwargs: Keyword arguments (optional)
                channel_first (boolean): Indicates of the image dimensions are channel first, or channel last.
                Inferred from the input shape by default.
                explain_func (callable): Callable generating attributions, default=Callable.
                device (string): Indicated the device on which a torch.Tensor is or will be allocated: "cpu" or "gpu",
                default=None.

        Returns
            last_results: a list of float(s) with the evaluation outcome of concerned batch

        Examples
            # Enable GPU.
            >> device = torch.device("cuda:0" if torch.cuda.is_available() else "cpu")

            # Load a pre-trained LeNet classification model (architecture at quantus/helpers/models).
            >> model = LeNet()
            >> model.load_state_dict(torch.load("tutorials/assets/mnist"))

            # Load MNIST datasets and make loaders.
            >> test_set = torchvision.datasets.MNIST(root='./sample_data', download=True)
            >> test_loader = torch.utils.data.DataLoader(test_set, batch_size=24)

            # Load a batch of inputs and outputs to use for XAI evaluation.
            >> x_batch, y_batch = iter(test_loader).next()
            >> x_batch, y_batch = x_batch.cpu().numpy(), y_batch.cpu().numpy()

            # Generate Saliency attributions of the test set batch of the test set.
            >> a_batch_saliency = Saliency(model).attribute(inputs=x_batch, target=y_batch, abs=True).sum(axis=1)
            >> a_batch_saliency = a_batch_saliency.cpu().numpy()

            # Initialise the metric and evaluate explanations by calling the metric instance.
            >> metric = Infidelity(abs=False, normalise=False)
            >> scores = metric(model=model, x_batch=x_batch, y_batch=y_batch, a_batch=a_batch_saliency, **{})
        """

        # Reshape input batch to channel first order.
        if "channel_first" in kwargs and isinstance(kwargs["channel_first"], bool):
            channel_first = kwargs.get("channel_first")
        else:
            channel_first = utils.infer_channel_first(x_batch)
        x_batch_s = utils.make_channel_first(x_batch, channel_first)

        self.nr_channels = x_batch_s.shape[1]

        # Wrap the model into an interface.
        if model:
            model = utils.get_wrapped_model(model, channel_first)

        # Update kwargs.
        self.kwargs = {
            **kwargs,
            **{k: v for k, v in self.__dict__.items() if k not in ["args", "kwargs"]},
        }

        # Run deprecation warnings.
        warn_func.deprecation_warnings(self.kwargs)

        if a_batch is None:
            # Asserts.
            explain_func = self.kwargs.get("explain_func", Callable)
            asserts.assert_explain_func(explain_func=explain_func)

            # Generate explanations.
            a_batch = explain_func(
                model=model.get_model(), inputs=x_batch, targets=y_batch, **self.kwargs
            )

        # Expand attributions to input dimensionality and infer input dimensions covered by the attributions.
        a_batch = utils.expand_attribution_channel(a_batch, x_batch_s)
        a_axes = utils.infer_attribution_axes(a_batch, x_batch_s)

        # Asserts.
        asserts.assert_attributions(a_batch=a_batch, x_batch=x_batch_s)

        # Use tqdm progressbar if not disabled.
        if not self.display_progressbar:
            iterator = zip(x_batch_s, y_batch, a_batch)
        else:
            iterator = tqdm(zip(x_batch_s, y_batch, a_batch), total=len(x_batch_s))

        for x, y, a in iterator:

            if self.normalise:
                a = self.normalise_func(a)

            if self.abs:
                a = np.abs(a)

            # Predict on input.
            x_input = model.shape_input(x, x.shape, channel_first=True)
            y_pred = float(
                model.predict(x_input, softmax_act=False, **self.kwargs)[:, y]
            )

            sub_results = []

            for _ in range(self.n_perturb_samples):

                sub_sub_results = []

                for patch_size in self.perturb_patch_sizes:

                    pred_deltas = np.zeros(
                        (int(a.shape[1] / patch_size), int(a.shape[2] / patch_size))
                    )
                    a_sums = np.zeros(
                        (int(a.shape[1] / patch_size), int(a.shape[2] / patch_size))
                    )
                    x_perturbed = x.copy()
                    pad_width = patch_size - 1

                    for i_x, top_left_x in enumerate(range(0, x.shape[1], patch_size)):

                        for i_y, top_left_y in enumerate(
                            range(0, x.shape[2], patch_size)
                        ):

                            # Perturb input patch-wise.
                            x_perturbed_pad = utils._pad_array(
                                x_perturbed, pad_width, mode="edge", padded_axes=a_axes
                            )
                            patch_slice = utils.create_patch_slice(
                                patch_size=patch_size,
                                coords=[top_left_x, top_left_y],
                            )

                            x_perturbed_pad = self.perturb_func(
                                arr=x_perturbed_pad,
                                indices=patch_slice,
                                indexed_axes=a_axes,
                                **self.kwargs,
                            )

                            # Remove padding.
                            x_perturbed = utils._unpad_array(
                                x_perturbed_pad, pad_width, padded_axes=a_axes
                            )

                            # Predict on perturbed input x_perturbed.
                            x_input = model.shape_input(
                                x_perturbed, x.shape, channel_first=True
                            )
                            y_pred_perturb = float(
                                model.predict(
                                    x_input, softmax_act=False, **self.kwargs
                                )[:, y]
                            )

                            x_diff = (x - x_perturbed).flatten()
                            a_diff = np.dot(a.flatten(), x_diff)

                            pred_deltas[i_x][i_y] = y_pred - y_pred_perturb
                            a_sums[i_x][i_y] = np.sum(a_diff)

                    sub_sub_results.append(
                        self.loss_func(a=pred_deltas.flatten(), b=a_diff.flatten())
                    )

                sub_results.append(np.mean(sub_sub_results))

            if self.aggregate:
                self.last_results.append(np.mean(sub_results))
            else:
                self.last_results.append(sub_results)

        self.all_results.append(self.last_results)

        return self.all_results


class ROAD(Metric):
    """
    Implementation of ROAD evaluation strategy by Rong et al., 2022.

    The ROAD approach measures the accuracy of the model on the provided test set at each step of an iterative process
    of removing k most important pixels. At each step k most relevant pixels (MoRF order) are replaced with noisy linear
    imputations which removes bias.

    References:
        1) Rong, Leemann, et al. "Evaluating Feature Attribution: An Information-Theoretic Perspective." arXiv preprint
        arXiv:2202.00449 (2022).
    """

    @attributes_check
    def __init__(self, *args, **kwargs):
        """
        Parameters
        ----------
        args: Arguments (optional)
        kwargs: Keyword arguments (optional)
            abs (boolean): Indicates whether absolute operation is applied on the attribution, default=False.
            normalise (boolean): Indicates whether normalise operation is applied on the attribution, default=True.
            normalise_func (callable): Attribution normalisation function applied in case normalise=True,
            default=normalise_by_negative.
            default_plot_func (callable): Callable that plots the metrics result.
            disable_warnings (boolean): Indicates whether the warnings are printed, default=False.
            display_progressbar (boolean): Indicates whether a tqdm-progress-bar is printed, default=False.
            perturb_func (callable): Input perturbation function, default=baseline_replacement_by_indices.
            percentages (list): The list of percentages of the image to be removed, default=list(range(1, 100, 2)).
            noise (noise): Noise added, default=0.01.
        """
        super().__init__()

        self.args = args
        self.kwargs = kwargs
        self.abs = self.kwargs.get("abs", False)
        self.normalise = self.kwargs.get("normalise", True)
        self.normalise_func = self.kwargs.get("normalise_func", normalise_by_negative)
        self.default_plot_func = plotting.plot_region_perturbation_experiment
        self.disable_warnings = self.kwargs.get("disable_warnings", False)
        self.display_progressbar = self.kwargs.get("display_progressbar", False)
        self.perturb_func = self.kwargs.get("perturb_func", noisy_linear_imputation)
<<<<<<< HEAD
        self.perturb_baseline = self.kwargs.get("perturb_baseline", "uniform")
=======
        #self.perturb_baseline = self.kwargs.get("perturb_baseline", "uniform")
>>>>>>> 9443eddb
        self.percentages = self.kwargs.get("percentages", list(range(1, 100, 2)))
        self.noise = self.kwargs.get("noise", 0.01)
        self.last_results = {}
        self.all_results = {}

        # Asserts and warnings.
        if not self.disable_warnings:
            warn_func.warn_parameterisation(
                metric_name=self.__class__.__name__,
                sensitive_params=(
                    "baseline value 'perturb_baseline', perturbation function 'perturb_func',"
                    "percentage of pixels k removed per iteration 'percentage_in_step'"
                ),
                citation=(
                    "Rong, Leemann, et al. 'Evaluating Feature Attribution: An Information-Theoretic Perspective."
                    "arXiv:2202.00449 (2022)"
                ),
            )

    def __call__(
        self,
        model: ModelInterface,
        x_batch: np.array,
        y_batch: np.array,
        a_batch: Union[np.array, None],
        *args,
        **kwargs,
    ) -> Dict[int, List[float]]:
        """
        This implementation represents the main logic of the metric and makes the class object callable.
        It completes batch-wise evaluation of some explanations (a_batch) with respect to some input data
        (x_batch), some output labels (y_batch) and a torch model (model).

        Parameters
            model: a torch model e.g., torchvision.models that is subject to explanation
            x_batch: a np.ndarray which contains the input data that are explained
            y_batch: a np.ndarray which contains the output labels that are explained
            a_batch: a Union[np.ndarray, None] which contains pre-computed attributions i.e., explanations
            args: Arguments (optional)
            kwargs: Keyword arguments (optional)
                channel_first (boolean): Indicates of the image dimensions are channel first, or channel last.
                Inferred from the input shape by default.
                explain_func (callable): Callable generating attributions, default=Callable.
                device (string): Indicated the device on which a torch.Tensor is or will be allocated: "cpu" or "gpu",
                default=None.

        Returns
            all_results: a dictionary whose values contains a list of float(s) with the evaluation for every percentage
            of pixels removed.

        Examples
            # Enable GPU.
            >> device = torch.device("cuda:0" if torch.cuda.is_available() else "cpu")

            # Load a pre-trained LeNet classification model (architecture at quantus/helpers/models).
            >> model = LeNet()
            >> model.load_state_dict(torch.load("tutorials/assets/mnist"))

            # Load MNIST datasets and make loaders.
            >> test_set = torchvision.datasets.MNIST(root='./sample_data', download=True)
            >> test_loader = torch.utils.data.DataLoader(test_set, batch_size=24)

            # Load a batch of inputs and outputs to use for XAI evaluation.
            >> x_batch, y_batch = iter(test_loader).next()
            >> x_batch, y_batch = x_batch.cpu().numpy(), y_batch.cpu().numpy()

            # Generate Saliency attributions of the test set batch of the test set.
            >> a_batch_saliency = Saliency(model).attribute(inputs=x_batch, target=y_batch, abs=True).sum(axis=1)
            >> a_batch_saliency = a_batch_saliency.cpu().numpy()

            # Initialise the metric and evaluate explanations by calling the metric instance.
            >> metric = ROAD(abs=False, normalise=False)
            >> scores = metric(model=model, x_batch=x_batch, y_batch=y_batch, a_batch=a_batch_saliency, **{})
        """

        # Reshape input batch to channel first order.
        if "channel_first" in kwargs and isinstance(kwargs["channel_first"], bool):
            channel_first = kwargs.get("channel_first")
        else:
            channel_first = utils.infer_channel_first(x_batch)
        x_batch_s = utils.make_channel_first(x_batch, channel_first)

        # Wrap the model into an interface.
        if model:
            model = utils.get_wrapped_model(model, channel_first)

        # Update kwargs.
        self.kwargs = {
            **kwargs,
            **{k: v for k, v in self.__dict__.items() if k not in ["args", "kwargs"]},
        }

        # Run deprecation warnings.
        warn_func.deprecation_warnings(self.kwargs)

        if a_batch is None:

            # Asserts.
            explain_func = self.kwargs.get("explain_func", Callable)
            asserts.assert_explain_func(explain_func=explain_func)

            # Generate explanations.
            a_batch = explain_func(
                model=model.get_model(), inputs=x_batch, targets=y_batch, **self.kwargs
            )
        a_batch = utils.expand_attribution_channel(a_batch, x_batch_s)
        img_size = a_batch[0, :, :].size

        # Asserts.
        asserts.assert_attributions(x_batch=x_batch_s, a_batch=a_batch)

        # Use tqdm progressbar if not disabled.
        if not self.display_progressbar:
            iterator = enumerate(zip(x_batch_s, y_batch, a_batch))
        else:
            iterator = tqdm(
                enumerate(zip(x_batch_s, y_batch, a_batch)), total=len(x_batch_s)
            )

        self.last_results = {str(k): 0 for k in self.percentages}
        self.all_results = {str(k): 0 for k in self.percentages}

        for sample, (x, y, a) in iterator:

            if self.normalise:
                a = self.normalise_func(a)

            if self.abs:
                a = np.abs(a)

            # Order indicies.
            ordered_indices = np.argsort(a, axis=None)[::-1]

            for p in self.percentages:

                top_k_indices = ordered_indices[: int(img_size * p / 100)]

                x_perturbed = self.perturb_func(
                    arr=x,
                    indices=top_k_indices,
                    **self.kwargs,
                )

                asserts.assert_perturbation_caused_change(x=x, x_perturbed=x_perturbed)

                # Predict on perturbed input x and store the difference from predicting on unperturbed input.
                x_input = model.shape_input(x_perturbed, x.shape, channel_first=True)
                class_pred_perturb = np.argmax(
                    model.predict(x_input, softmax_act=True, **self.kwargs)
                )

                self.last_results[str(p)] += y == class_pred_perturb

        # Calculate accuracy for every number of most important pixels removed.
        for k in self.last_results:
            self.all_results[k] = self.last_results[k] / len(x_batch_s)

        return self.all_results


class Sufficiency(Metric):
    """

    The (global) sufficiency metric measures the expected local sufficiency. Local sufficiency measures the probability
    of the prediction label for a given datapoint coinciding with the prediction labels of other data points that the
    same explanation applies to. For example, if the explanation of a given image is "contains zebra", the local
    sufficiency metric measures the probability a different that contains zebra having the same prediction label.

    References:
         1) Sanjoy Dasgupta, Nave Frost, and Michal Moshkovitz. "Framework for Evaluating Faithfulness of Local
            Explanations." arXiv preprint arXiv:2202.00734 (2022).

    Assumptions:
        - We assume that a given explanation applies to anothers data point if the distance between this explanation
        and the explanations of the data point is under the user-defined threshold.
    """

    @attributes_check
    def __init__(self, *args, **kwargs):
        """
        Parameters
        ----------
        args: Arguments (optional)
        kwargs: Keyword arguments (optional)
            abs (boolean): Indicates whether absolute operation is applied on the attribution, default=True.
            normalise (boolean): Indicates whether normalise operation is applied on the attribution, default=True.
            normalise_func (callable): Attribution normalisation function applied in case normalise=True,
            default=normalise_by_negative.
            default_plot_func (callable): Callable that plots the metrics result.
            disable_warnings (boolean): Indicates whether the warnings are printed, default=False.
            display_progressbar (boolean): Indicates whether a tqdm-progress-bar is printed, default=False.
            threshold (float): Distance threshold, default=0.6.
            distance_func (string): Distance function, default = "seuclidean". ( see
            https://docs.scipy.org/doc/scipy/reference/generated/scipy.spatial.distance.cdist.html for more)
        """
        super().__init__()

        self.args = args
        self.kwargs = kwargs
        self.abs = self.kwargs.get("abs", True)
        self.normalise = self.kwargs.get("normalise", True)
        self.normalise_func = self.kwargs.get("normalise_func", normalise_by_negative)
        self.default_plot_func = Callable
        self.disable_warnings = self.kwargs.get("disable_warnings", False)
        self.display_progressbar = self.kwargs.get("display_progressbar", False)
        self.threshold = self.kwargs.get("threshold", 0.6)
        self.distance_func = self.kwargs.get("distance_func", "seuclidean")

        self.last_results = []

        # Asserts and warnings.
        if not self.disable_warnings:
            warn_func.warn_parameterisation(
                metric_name=self.__class__.__name__,
                sensitive_params=(
                    "distance threshold that determines if images share an attribute 'threshold', "
                    "distance function 'distance_func'"
                ),
                citation=(
                    "Sanjoy Dasgupta, Nave Frost, and Michal Moshkovitz. 'Framework for Evaluating Faithfulness of "
                    "Explanations.' arXiv preprint arXiv:2202.00734 (2022)."
                ),
            )

    def __call__(
        self,
        model: ModelInterface,
        x_batch: np.array,
        y_batch: np.array,
        a_batch: Union[np.array, None],
        *args,
        **kwargs,
    ) -> Dict[int, List[float]]:
        """
        This implementation represents the main logic of the metric and makes the class object callable.
        It completes batch-wise evaluation of some explanations (a_batch) with respect to some input data
        (x_batch), some output labels (y_batch) and a torch model (model).

        Parameters
            model: a torch model e.g., torchvision.models that is subject to explanation
            x_batch: a np.ndarray which contains the input data that are explained
            y_batch: a np.ndarray which contains the output labels that are explained
            a_batch: a Union[np.ndarray, None] which contains pre-computed attributions i.e., explanations
            args: Arguments (optional)
            kwargs: Keyword arguments (optional)
                channel_first (boolean): Indicates of the image dimensions are channel first, or channel last.
                Inferred from the input shape by default.
                explain_func (callable): Callable generating attributions, default=Callable.
                device (string): Indicated the device on which a torch.Tensor is or will be allocated: "cpu" or "gpu",
                default=None.

        Returns
            metric: value of the metric.

        """

        # Reshape input batch to channel first order.
        if "channel_first" in kwargs and isinstance(kwargs["channel_first"], bool):
            channel_first = kwargs.get("channel_first")
        else:
            channel_first = utils.infer_channel_first(x_batch)
        x_batch_s = utils.make_channel_first(x_batch, channel_first)

        # Wrap the model into an interface
        if model:
            model = utils.get_wrapped_model(model, channel_first)

        # Update kwargs.
        self.kwargs = {
            **kwargs,
            **{k: v for k, v in self.__dict__.items() if k not in ["args", "kwargs"]},
        }

        # Run deprecation warnings.
        warn_func.deprecation_warnings(self.kwargs)

        self.last_results = []

        # Get explanation function and make asserts.
        explain_func = self.kwargs.get("explain_func", Callable)
        asserts.assert_explain_func(explain_func=explain_func)

        if a_batch is None:

            # Generate explanations.
            a_batch = explain_func(
                model=model.get_model(),
                inputs=x_batch,
                targets=y_batch,
                **self.kwargs,
            )

        a_batch_flat = a_batch.reshape(a_batch.shape[0], -1)
        dist_matrix = cdist(a_batch_flat, a_batch_flat, self.distance_func, V=None)
        dist_matrix = self.normalise_func(dist_matrix)
        a_sim_matrix = np.zeros_like(dist_matrix)
        a_sim_matrix[dist_matrix <= self.threshold] = 1

        # Predict on input.
        x_input = model.shape_input(x_batch, x_batch[0].shape, channel_first=True, batch=True)
        y_pred_classes = np.argmax(
            model.predict(x_input, softmax_act=True, **self.kwargs), axis=1
        ).flatten()

        # Use tqdm progressbar if not disabled.
        if not self.display_progressbar:
            iterator = enumerate(zip(x_batch_s, y_batch, a_batch, a_sim_matrix))
        else:
            iterator = tqdm(
                enumerate(zip(x_batch_s, y_batch, a_batch, a_sim_matrix)),
                total=len(x_batch_s),
            )

        for ix, (x, y, a, a_sim) in iterator:

            pred_a = y_pred_classes[ix]
            low_dist_a = np.argwhere(a_sim == 1.0).flatten()
            low_dist_a = low_dist_a[low_dist_a != ix]
            pred_low_dist_a = y_pred_classes[low_dist_a]
            if len(low_dist_a) == 0:
                self.last_results.append(0)
            else:
                self.last_results.append(
                    np.sum(pred_low_dist_a == pred_a) / len(low_dist_a)
                )

        metric = np.sum(self.last_results) / len(self.last_results)
        return metric<|MERGE_RESOLUTION|>--- conflicted
+++ resolved
@@ -2570,11 +2570,6 @@
         self.disable_warnings = self.kwargs.get("disable_warnings", False)
         self.display_progressbar = self.kwargs.get("display_progressbar", False)
         self.perturb_func = self.kwargs.get("perturb_func", noisy_linear_imputation)
-<<<<<<< HEAD
-        self.perturb_baseline = self.kwargs.get("perturb_baseline", "uniform")
-=======
-        #self.perturb_baseline = self.kwargs.get("perturb_baseline", "uniform")
->>>>>>> 9443eddb
         self.percentages = self.kwargs.get("percentages", list(range(1, 100, 2)))
         self.noise = self.kwargs.get("noise", 0.01)
         self.last_results = {}
