"""This module contains the utils functions of the library."""
import re
import copy
import numpy as np
from typing import Any, Callable, Dict, List, Optional, Sequence, Tuple, Union
from importlib import util
from skimage.segmentation import slic, felzenszwalb
from ..helpers.model_interface import ModelInterface
from ..helpers import asserts

if util.find_spec("torch"):
    import torch
    from ..helpers.pytorch_model import PyTorchModel
if util.find_spec("tensorflow"):
    import tensorflow as tf
    from ..helpers.tf_model import TensorFlowModel


def get_superpixel_segments(img: np.ndarray, segmentation_method: str) -> np.ndarray:
    """
    Given an image, return segments or so-called 'super-pixels' segments i.e., an 2D mask with segment labels.

    Parameters
    ----------

    Returns

    """
    if img.ndim != 3:
        raise ValueError(
            "Make sure that x is 3 dimensional e.g., (3, 224, 224) to calculate super-pixels."
            f" shape: {img.shape}"
        )
    if segmentation_method not in ["slic", "felzenszwalb"]:
        raise ValueError(
            "'segmentation_method' must be either 'slic' or 'felzenszwalb'."
        )

    if segmentation_method == "slic":
        return slic(img, start_label=0)
    elif segmentation_method == "felzenszwalb":
        return felzenszwalb(
            img,
        )


def get_baseline_value(
    value: Union[float, int, str, np.array],
    arr: np.ndarray,
    return_shape: Tuple,
    patch: Optional[np.ndarray] = None,
    **kwargs,
) -> np.array:
    """
    Get the baseline value to fill the array with, in the shape of return_shape.

    Parameters
    ----------

    Returns
    """
    kwargs["return_shape"] = return_shape
    if isinstance(value, (float, int)):
        return np.full(return_shape, value)
    elif isinstance(value, np.ndarray):
        if value.ndim == 0:
            return np.full(return_shape, value)
        elif value.shape == return_shape:
            return value
        else:
            raise ValueError(
                "Shape {} of argument 'value' cannot be fitted to required shape {} of return value".format(
                    value.shape, return_shape
                )
            )
    elif isinstance(value, str):
        fill_dict = get_baseline_dict(arr, patch, **kwargs)
        if value.lower() == "random":
            raise ValueError(
                "'random' as a choice for 'perturb_baseline' is deprecated and has been removed from "
                "the current release. Please use 'uniform' instead and pass lower- and upper bounds to "
                "kwargs as see fit (default values are set to 'uniform_low=0.0' and 'uniform_high=1.0' "
                "which will replicate the results of 'random').\n"
            )
        if value.lower() not in fill_dict:
            raise ValueError(f"Ensure that 'value'(str) is in {list(fill_dict.keys())}")
        return np.full(return_shape, fill_dict[value.lower()])
    else:
        raise ValueError("Specify 'value' as a np.array, string, integer or float.")


def get_baseline_dict(
    arr: np.ndarray, patch: Optional[np.ndarray] = None, **kwargs
) -> dict:
    """
    Make a dicionary of baseline approaches depending on the input x (or patch of input).

    Parameters
    ----------

    Returns
    """
    fill_dict = {
        "mean": float(arr.mean()),
        "uniform": np.random.uniform(
            low=kwargs.get("uniform_low", 0.0),
            high=kwargs.get("uniform_high", 1.0),
            size=kwargs["return_shape"],
        ),
        "black": float(arr.min()),
        "white": float(arr.max()),
    }
    if patch is not None:
        fill_dict["neighbourhood_mean"] = (float(patch.mean()),)
        fill_dict["neighbourhood_random_min_max"] = float(
            np.random.uniform(low=patch.min(), high=patch.max())
        )
    return fill_dict


def get_name(str: str):
    """Get the name of the class object."""
    if str.isupper():
        return str
    return " ".join(re.sub(r"([A-Z])", r" \1", str).split())


def get_features_in_step(max_steps_per_input: int, input_shape: Tuple[int, ...]):
    """Get the number of features in the iteration."""
    return np.prod(input_shape) / max_steps_per_input


def filter_compatible_patch_sizes(perturb_patch_sizes: list, img_size: int) -> list:
    """Remove patch sizes that are not compatible with input size."""
    return [i for i in perturb_patch_sizes if img_size % i == 0]


def infer_channel_first(x: np.array):
    """
    Infer if the channels are first.

    For 1d input:

        Assumes
            nr_channels < sequence_length
        Returns
            True if input shape is (nr_batch, nr_channels, sequence_length).
            False if input shape is (nr_batch, sequence_length, nr_channels).
            An error is raised if the two last dimensions are equal.

    For 2d input:

        Assumes
            nr_channels < img_width and nr_channels < img_height
        Returns
            True if input shape is (nr_batch, nr_channels, img_width, img_height).
            False if input shape is (nr_batch, img_width, img_height, nr_channels).
            An error is raised if the three last dimensions are equal.

    For higher dimensional input an error is raised.
    """
    err_msg = "Ambiguous input shape. Cannot infer channel-first/channel-last order."

    if len(np.shape(x)) == 3:
        if np.shape(x)[-2] < np.shape(x)[-1]:
            return True
        elif np.shape(x)[-2] > np.shape(x)[-1]:
            return False
        else:
            raise ValueError(err_msg)

    elif len(np.shape(x)) == 4:
        if np.shape(x)[-1] < np.shape(x)[-2] and np.shape(x)[-1] < np.shape(x)[-3]:
            return False
        if np.shape(x)[-3] < np.shape(x)[-1] and np.shape(x)[-3] < np.shape(x)[-2]:
            return True
        raise ValueError(err_msg)

    else:
        raise ValueError(
            "Only batched 1d and 2d multi-channel input dimensions supported."
        )


def make_channel_first(x: np.array, channel_first=False):
    """
    Reshape batch to channel first.

    Parameters
    ----------

    Returns
    """
    if channel_first:
        return x

    if len(np.shape(x)) == 4:
        return np.moveaxis(x, -1, -3)
    elif len(np.shape(x)) == 3:
        return np.moveaxis(x, -1, -2)
    else:
        raise ValueError(
            "Only batched 1d and 2d multi-channel input dimensions supported."
        )


def make_channel_last(x: np.array, channel_first=True):
    """Reshape batch to channel last."""
    if not channel_first:
        return x

    if len(np.shape(x)) == 4:
        return np.moveaxis(x, -3, -1)
    elif len(np.shape(x)) == 3:
        return np.moveaxis(x, -2, -1)
    else:
        raise ValueError(
            "Only batched 1d and 2d multi-channel input dimensions supported."
        )


def get_wrapped_model(
    model,
    channel_first: bool,
    softmax: bool,
    device: Optional[str] = None,
    predict_kwargs: Optional[Dict[str, Any]] = None,
) -> ModelInterface:
    """
    Identifies the type of a model object and wraps the model in an appropriate interface.

    Parameters
    ----------
    model: a pytorch or tensorflow model that is to be wrapped.
    channel_first (boolean): Indicates if model expects channel first or channel last layout.
    predict_kwargs (dict, optional): Keyword arguments to be passed to the model's predict method, default = {}

    Returns
    -------
    model (ModelInterface): A wrapped ModelInterface model.
    """
    if isinstance(model, tf.keras.Model):
        return TensorFlowModel(
            model=model,
            channel_first=channel_first,
            softmax=softmax,
            predict_kwargs=predict_kwargs,
        )
    if isinstance(model, torch.nn.modules.module.Module):
        return PyTorchModel(
            model=model,
            channel_first=channel_first,
            softmax=softmax,
            device=device,
            predict_kwargs=predict_kwargs,
        )
    raise ValueError(
        "Model needs to be tf.keras.Model or torch.nn.modules.module.Module."
    )


def blur_at_indices(
    arr: np.array,
    kernel: np.array,
    indices: Union[int, Sequence[int], Tuple[np.array]],
    indexed_axes: Sequence[int],
) -> np.array:
    """
    Returns a version of arr that is blurred at indices.

    Parameters
    ----------

    """

    assert kernel.ndim == len(
        indexed_axes
    ), "kernel should have as many dimensions as indexed_axes has elements."

    # Pad array
    pad_width = [(0, 0) for _ in indexed_axes]
    for i, ax in enumerate(indexed_axes):
        pad_left = kernel.shape[i] // 2
        pad_right = kernel.shape[i] // 2 - (kernel.shape[i] % 2 == 0)
        pad_width[i] = (pad_left, pad_right)
    x = _pad_array(arr, pad_width, mode="constant", padded_axes=indexed_axes)

    # Handle indices
    indices = expand_indices(arr, indices, indexed_axes)
    none_slices = []
    array_indices = []
    for i, idx in enumerate(indices):
        if isinstance(idx, slice) and idx == slice(None):
            none_slices.append(idx)
        elif isinstance(idx, np.ndarray):
            pad_left = kernel.shape[[p for p in indexed_axes].index(i)] // 2
            array_indices.append(idx + pad_left)
        else:
            raise ValueError("Invalid indices {}".format(indices))
    array_indices = np.array(array_indices)

    # Expand kernel dimensions
    expanded_kernel = np.expand_dims(
        kernel, tuple([i for i in range(arr.ndim) if i not in indexed_axes])
    )

    # Iterate over indices, applying expanded kernel
    x_blur = copy.copy(x)
    for i in range(array_indices.shape[-1]):
        idx = list(array_indices[..., [i]])
        expanded_idx = copy.copy(idx)
        for ax, idx_ax in enumerate(expanded_idx):
            s = kernel.shape[ax]
            idx_ax = np.squeeze(idx_ax)
            expanded_idx[ax] = slice(
                idx_ax - (s // 2), idx_ax + s // 2 + 1 - (s % 2 == 0)
            )

        if 0 not in indexed_axes:
            expanded_idx = none_slices + expanded_idx
            idx = none_slices + idx
        expanded_idx = tuple(expanded_idx)
        idx = tuple(idx)

        x_blur[idx] = np.sum(
            np.multiply(x[expanded_idx], expanded_kernel),
            axis=tuple(indexed_axes),
            keepdims=True,
        )

    return _unpad_array(x_blur, pad_width, padded_axes=indexed_axes)


def create_patch_slice(
    patch_size: Union[int, Sequence[int]], coords: Sequence[int]
) -> Tuple[slice]:
    """
    Create a patch slice from patch size and coordinates.

    Parameters
    ----------

    """

    if isinstance(patch_size, int):
        patch_size = (patch_size,)
    if isinstance(coords, int):
        coords = (coords,)

    patch_size = np.array(patch_size)
    coords = tuple(coords)

    if len(patch_size) == 1 and len(coords) != 1:
        patch_size = tuple(patch_size for _ in coords)
    elif patch_size.ndim != 1:
        raise ValueError("patch_size has to be either a scalar or a 1d-sequence")
    elif len(patch_size) != len(coords):
        raise ValueError(
            "patch_size sequence length does not match coords length"
            f" (len(patch_size) != len(coords))"
        )
    # make sure that each element in tuple is integer
    patch_size = tuple(int(patch_size_dim) for patch_size_dim in patch_size)

<<<<<<< HEAD
    patch_slice = [slice(coord, coord + patch_size_dim) for coord, patch_size_dim in zip(coords, patch_size)]
=======
    gridcoords = [
        np.arange(coord, coord + patch_size_dim)
        for coord, patch_size_dim in zip(coords, patch_size)
    ]
    patch_slice = np.meshgrid(*gridcoords)
>>>>>>> af98d01d

    return tuple(patch_slice)


def get_nr_patches(
    patch_size: Union[int, Sequence[int]], shape: Tuple[int, ...], overlap: bool = False
) -> int:
    """
    Get number of patches for given shape.

    Parameters
    ----------
    """
    if isinstance(patch_size, int):
        patch_size = (patch_size,)
    patch_size = np.array(patch_size)

    if len(patch_size) == 1 and len(shape) != 1:
        patch_size = tuple(patch_size for _ in shape)
    elif patch_size.ndim != 1:
        raise ValueError("patch_size has to be either a scalar or a 1d-sequence")
    elif len(patch_size) != len(shape):
        raise ValueError(
            "patch_size sequence length does not match shape length"
            f" (len(patch_size) != len(shape))"
        )
    patch_size = tuple(patch_size)

    return np.prod(shape) // np.prod(patch_size)


def _pad_array(
    arr: np.array,
    pad_width: Union[int, Sequence[int], Sequence[Tuple[int]]],
    mode: str,
    padded_axes: Sequence[int],
):
    """
    To allow for any patch_size we add padding to the array.

    Parameters
    ----------
    """

    assert (
        len(padded_axes) <= arr.ndim
    ), "Cannot pad more axes than array has dimensions"

    if isinstance(pad_width, Sequence):
        assert len(pad_width) == len(
            padded_axes
        ), "pad_width and padded_axes have different lengths"
        for p in pad_width:
            if isinstance(p, Tuple):
                assert len(p) == 2, "Elements in pad_width need to have length 2"

    pad_width_list = []
    for ax in range(arr.ndim):
        if ax not in padded_axes:
            pad_width_list.append((0, 0))
        elif isinstance(pad_width, int):
            pad_width_list.append((pad_width, pad_width))
        elif isinstance(pad_width[[p for p in padded_axes].index(ax)], int):
            pad_width_list.append(
                (
                    pad_width[[p for p in padded_axes].index(ax)],
                    pad_width[[p for p in padded_axes].index(ax)],
                )
            )
        else:
            pad_width_list.append(pad_width[[p for p in padded_axes].index(ax)])
    arr_pad = np.pad(arr, pad_width_list, mode=mode)
    return arr_pad


def _unpad_array(
    arr: np.array,
    pad_width: Union[int, Sequence[int], Sequence[Tuple[int]]],
    padded_axes: Sequence[int],
):
    """
    Remove padding from the array.

    Parameters
    ----------
        arr: a numpy array of the input to be unpaded
        pad_witdh: the width of the padding for the different dimensions
        padded_axes: the axes for padding

    Returns
        the unpadded array

    """

    assert (
        len(padded_axes) <= arr.ndim
    ), "Cannot unpad more axes than array has dimensions"

    if isinstance(pad_width, Sequence):
        assert len(pad_width) == len(
            padded_axes
        ), "pad_width and padded_axes have different lengths"
        for p in pad_width:
            if isinstance(p, Tuple):
                assert len(p) == 2, "Elements in pad_width need to have length 2"

    unpad_slice = []
    for ax in range(arr.ndim):
        if ax not in padded_axes:
            unpad_slice.append(slice(None))
        elif isinstance(pad_width, int):
            unpad_slice.append(slice(pad_width, arr.shape[ax] - pad_width))
        elif isinstance(pad_width[[p for p in padded_axes].index(ax)], int):
            unpad_slice.append(
                slice(
                    pad_width[[p for p in padded_axes].index(ax)],
                    arr.shape[ax] - pad_width[[p for p in padded_axes].index(ax)],
                )
            )
        else:
            unpad_slice.append(
                slice(
                    pad_width[[p for p in padded_axes].index(ax)][0],
                    arr.shape[ax] - pad_width[[p for p in padded_axes].index(ax)][1],
                )
            )
    return arr[tuple(unpad_slice)]


def expand_attribution_channel(a_batch: np.ndarray, x_batch: np.ndarray):
    """
    Expand additional channel dimension(s) for attributions if needed.

    Parameters
    ----------
        x_batch: a np.ndarray which contains the input data that are explained
        a_batch: a Union[np.ndarray, None] which contains pre-computed attributions i.e., explanations
    """
    if a_batch.shape[0] != x_batch.shape[0]:
        raise ValueError(
            f"a_batch and x_batch must have same number of batches ({a_batch.shape[0]} != {x_batch.shape[0]})"
        )
    if a_batch.ndim > x_batch.ndim:
        raise ValueError(
            f"a must not have greater ndim than x ({a_batch.ndim} > {x_batch.ndim})"
        )

    if a_batch.ndim == x_batch.ndim:
        return a_batch
    else:
        attr_axes = infer_attribution_axes(a_batch, x_batch)

        # TODO: Infer_attribution_axes currently returns dimensions w/o batch dimension.
        attr_axes = [a + 1 for a in attr_axes]
        expand_axes = [a for a in range(1, x_batch.ndim) if a not in attr_axes]

        return np.expand_dims(a_batch, axis=tuple(expand_axes))


def infer_attribution_axes(a_batch: np.ndarray, x_batch: np.ndarray) -> Sequence[int]:
    """
    Infers the axes in x_batch that are covered by a_batch.

    Parameters
    ----------
        x_batch: a np.ndarray which contains the input data that are explained
        a_batch: a Union[np.ndarray, None] which contains pre-computed attributions i.e., explanations

    Returns
        the axes inferred
    """
    # TODO: Adapt for batched processing.

    if a_batch.shape[0] != x_batch.shape[0]:
        raise ValueError(
            f"a_batch and x_batch must have same number of batches ({a_batch.shape[0]} != {x_batch.shape[0]})"
        )

    if a_batch.ndim > x_batch.ndim:
        raise ValueError(
            "Attributions need to have <= dimensions than inputs, but {} > {}".format(
                a_batch.ndim, x_batch.ndim
            )
        )

    # TODO: We currently assume here that the batch axis is not carried into the perturbation functions.
    a_shape = [s for s in np.shape(a_batch)[1:] if s != 1]
    x_shape = [s for s in np.shape(x_batch)[1:]]

    if a_shape == x_shape:
        return np.arange(0, len(x_shape))

    # One attribution value per sample
    if len(a_shape) == 0:
        return np.array([])

    x_subshapes = [
        [x_shape[i] for i in range(start, start + len(a_shape))]
        for start in range(0, len(x_shape) - len(a_shape) + 1)
    ]
    if x_subshapes.count(a_shape) < 1:

        # Check that attribution dimensions are (consecutive) subdimensions of inputs
        raise ValueError(
            "Attribution dimensions are not (consecutive) subdimensions of inputs:  "
            "inputs were of shape {} and attributions of shape {}".format(
                x_batch.shape, a_batch.shape
            )
        )
    elif x_subshapes.count(a_shape) > 1:

        # Check that attribution dimensions are (unique) subdimensions of inputs.
        # Consider potentially expanded dims in attributions.

        if a_batch.ndim == x_batch.ndim and len(a_shape) < a_batch.ndim:
            a_subshapes = [
                [np.shape(a_batch)[1:][i] for i in range(start, start + len(a_shape))]
                for start in range(0, len(np.shape(a_batch)[1:]) - len(a_shape) + 1)
            ]
            if a_subshapes.count(a_shape) == 1:

                # Inferring channel shape.
                for dim in range(len(np.shape(a_batch)[1:]) + 1):
                    if a_shape == np.shape(a_batch)[1:][dim:]:
                        return np.arange(dim, len(np.shape(a_batch)[1:]))
                    if a_shape == np.shape(a_batch)[1:][:dim]:
                        return np.arange(0, dim)

            raise ValueError(
                "Attribution axes could not be inferred for inputs of "
                "shape {} and attributions of shape {}".format(
                    x_batch.shape, a_batch.shape
                )
            )

        raise ValueError(
            "Attribution dimensions are not unique subdimensions of inputs:  "
            "inputs were of shape {} and attributions of shape {}."
            "Please expand attribution dimensions for a unique solution".format(
                x_batch.shape, a_batch.shape
            )
        )
    else:
        # Infer attribution axes.
        for dim in range(len(x_shape) + 1):
            if a_shape == x_shape[dim:]:
                return np.arange(dim, len(x_shape))
            if a_shape == x_shape[:dim]:
                return np.arange(0, dim)

    raise ValueError(
        "Attribution axes could not be inferred for inputs of "
        "shape {} and attributions of shape {}".format(x_batch.shape, a_batch.shape)
    )


def expand_indices(
    arr: np.array,
    indices: Union[int, Sequence[int], Tuple[np.array], Tuple[slice]],
    indexed_axes: Sequence[int],
) -> Tuple:
    """
    Expands indices to fit array shape. Returns expanded indices.
        --> if indices are a sequence of ints, they are interpreted as indices to the flattened arr,
            and subsequently expanded
        --> if indices contains only slices and 1d sequences for arr, everything is interpreted as slices
        --> if indices contains already expanded indices, they are returned as is

    Parameters
    ----------
        arr: the input to the expanded
        indices: list of indices
        indexed_axes: refers to all axes that are not indexed by slice(None).

    Returns

    """
    # TODO: Adapt for batched processing.

    # Handle indexed_axes.
    indexed_axes = np.sort(np.array(indexed_axes))
    asserts.assert_indexed_axes(arr, indexed_axes)

    # Handle indices.
    if isinstance(indices, int):
        expanded_indices = [indices]
    else:
        expanded_indices = []
        for i, idx in enumerate(indices):
            if isinstance(idx, slice) and idx == slice(None):
                pass
            elif isinstance(idx, slice):
                start = idx.start
                end = idx.stop
                step = idx.step
                tmp = np.arange(start, end, step)
                expanded_indices.append(tmp)
            elif isinstance(idx, np.ndarray):
                expanded_indices.append(idx)
            else:
                try:
                    expanded_indices.append(int(idx))
                except:
                    raise ValueError("Unsupported type of indices.")

    # Check if unraveling is needed.
    if np.all([isinstance(idx, int) for idx in expanded_indices]):
        expanded_indices = np.unravel_index(
            expanded_indices, tuple([arr.shape[i] for i in indexed_axes])
        )
    elif not np.all([isinstance(idx, np.ndarray) and idx.ndim==len(expanded_indices) for idx in expanded_indices]):
        # Meshgrid sliced axes to account for correct slicing. Correct switched first two axes by meshgrid
        print(expanded_indices)
        expanded_indices = [np.swapaxes(idx, 0, 1) if idx.ndim > 1 else idx for idx in np.meshgrid(*expanded_indices)]


    # Handle case of 1D indices.
    if np.all([isinstance(idx, int) for idx in expanded_indices]):
        expanded_indices = [np.array(expanded_indices)]

    # Cast to list so item assignment works.
    expanded_indices = list(expanded_indices)

    if indexed_axes.size != len(expanded_indices):
        raise ValueError("indices dimension doesn't match indexed_axes")

    # Ensure array dimensions are kept when indexing.
    # Expands dimensions of each element in expanded_indices depending on the number of elements.
    for i in range(len(expanded_indices)):
        if expanded_indices[i].ndim != len(expanded_indices):
            expanded_indices[i] = np.expand_dims(
                expanded_indices[i], axis=tuple(range(len(expanded_indices) - expanded_indices[i].ndim))
            )

    # Buffer with None-slices if indices index the last axes.
    for i in range(0, indexed_axes[0]):
        expanded_indices = slice(None), *expanded_indices

    return tuple(expanded_indices)


def get_leftover_shape(arr: np.array, axes: Sequence[int]) -> Tuple:
    """
    Gets the shape of the arr dimensions not included in axes.

    Parameters
    ----------
        arr: the input to the expanded
        axes: a sequence of ints containing the axes

    Returns
        a tuple of the leftover shape
    """

    # TODO: Adapt for batched processing.
    axes = np.sort(np.array(axes))
    asserts.assert_indexed_axes(arr, axes)

    leftover_shape = tuple([arr.shape[i] for i in range(arr.ndim) if i not in axes])
    return leftover_shape


def offset_coordinates(indices: list, offset: tuple, img_shape: tuple):
    """
    Checks if offset coordinates are within the image frame
    Based on https://github.com/tleemann/road_evaluation.
      Parameters
    ----------
        a tuple of the leftover shape
        indices (list): list of indices to be offset.
        offset (tuple): offset for the coordinates, e.g. offset (1,1) adds 1 to both coordinates.
        img_shape (tuple): image shape in (channels, height, width) format.

    Returns
         offset coordinates for valid indices and the list of booleans which identifies valid ids.
    """
    x = indices // img_shape[2]
    y = indices % img_shape[2]
    x += offset[0]
    y += offset[1]
    valid = ~((x < 0) | (y < 0) | (x >= img_shape[1]) | (y >= img_shape[2]))
    off_coords = indices + offset[0] * img_shape[2] + offset[1]
    return off_coords[valid], valid


def calculate_auc(values: np.array, dx: int = 1.0):
    """Calculate area under the curve using the composite trapezoidal rule."""
    return np.trapz(np.array(values), dx=dx)<|MERGE_RESOLUTION|>--- conflicted
+++ resolved
@@ -362,15 +362,7 @@
     # make sure that each element in tuple is integer
     patch_size = tuple(int(patch_size_dim) for patch_size_dim in patch_size)
 
-<<<<<<< HEAD
     patch_slice = [slice(coord, coord + patch_size_dim) for coord, patch_size_dim in zip(coords, patch_size)]
-=======
-    gridcoords = [
-        np.arange(coord, coord + patch_size_dim)
-        for coord, patch_size_dim in zip(coords, patch_size)
-    ]
-    patch_slice = np.meshgrid(*gridcoords)
->>>>>>> af98d01d
 
     return tuple(patch_slice)
 
