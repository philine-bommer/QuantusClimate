"""This module contains the utils functions of the library."""
import re
import copy
import numpy as np
from typing import Callable, List, Optional, Sequence, Tuple, Union
from importlib import util
from skimage.segmentation import slic, felzenszwalb
from ..helpers.model_interface import ModelInterface
from ..helpers import asserts

if util.find_spec("torch"):
    import torch
    from ..helpers.pytorch_model import PyTorchModel
if util.find_spec("tensorflow"):
    import tensorflow as tf
    from ..helpers.tf_model import TensorFlowModel


def get_superpixel_segments(img: np.ndarray, segmentation_method: str) -> np.ndarray:
    """Given an image, return segments or so-called 'super-pixels' segments i.e., an 2D mask with segment labels."""
    if img.ndim != 3:
        raise ValueError(
            "Make sure that x is 3 dimensional e.g., (3, 224, 224) to calculate super-pixels."
            f" shape: {img.shape}"
        )
    if segmentation_method not in ["slic", "felzenszwalb"]:
        raise ValueError(
            "'segmentation_method' must be either 'slic' or 'felzenszwalb'."
        )

    if segmentation_method == "slic":
        return slic(img, start_label=0)
    elif segmentation_method == "felzenszwalb":
        return felzenszwalb(
            img,
        )


def get_baseline_value(
    value: Union[float, int, str, np.array],
    arr: np.ndarray,
    return_shape: Tuple,
    patch: Optional[np.ndarray] = None,
    **kwargs,
) -> np.array:
    """Get the baseline value to fill the array with, in the shape of return_shape"""

    if isinstance(value, (float, int)):
        return np.full(return_shape, value)
    elif isinstance(value, np.ndarray):
        if value.ndim == 0:
            return np.full(return_shape, value)
        elif value.shape == return_shape:
            return value
        else:
            raise ValueError(
                "Shape {} of argument 'value' cannot be fitted to required shape {} of return value".format(
                    value.shape, return_shape
                )
            )
    elif isinstance(value, str):
        fill_dict = get_baseline_dict(arr, patch, **kwargs)
        if value.lower() == "random":
            raise ValueError(
                "'random' as a choice for 'perturb_baseline' is deprecated and has been removed from "
                "the current release. Please use 'uniform' instead and pass lower- and upper bounds to "
                "kwargs as see fit (default values are set to 'uniform_low=0.0' and 'uniform_high=1.0' "
                "which will replicate the results of 'random').\n"
            )
        if value.lower() not in fill_dict:
            raise ValueError(f"Ensure that 'value'(str) is in {list(fill_dict.keys())}")
        return np.full(return_shape, fill_dict[value.lower()])
    else:
        raise ValueError("Specify 'value' as a np.array, string, integer or float.")


def get_baseline_dict(
    arr: np.ndarray, patch: Optional[np.ndarray] = None, **kwargs
) -> dict:
    """Make a dicionary of baseline approaches depending on the input x (or patch of input)."""
    fill_dict = {
        "mean": float(arr.mean()),
        "uniform": float(
            np.random.uniform(
                low=kwargs.get("uniform_low", 0.0), high=kwargs.get("uniform_high", 1.0)
            )
        ),
        "black": float(arr.min()),
        "white": float(arr.max()),
    }
    if patch is not None:
        fill_dict["neighbourhood_mean"] = (float(patch.mean()),)
        fill_dict["neighbourhood_random_min_max"] = float(
            np.random.uniform(low=patch.min(), high=patch.max())
        )
    return fill_dict


def get_name(str: str):
    """Get the name of the class object."""
    if str.isupper():
        return str
    return " ".join(re.sub(r"([A-Z])", r" \1", str).split())


def get_features_in_step(max_steps_per_input: int, input_shape: Tuple[int, ...]):
    """Get the number of features in the iteration."""
    return np.prod(input_shape) / max_steps_per_input


def filter_compatible_patch_sizes(perturb_patch_sizes: list, img_size: int) -> list:
    """Remove patch sizes that are not compatible with input size."""
    return [i for i in perturb_patch_sizes if img_size % i == 0]


def infer_channel_first(x: np.array):
    """
    Infer if the channels are first.

    For 1d input:

        Assumes
            nr_channels < sequence_length
        Returns
            True if input shape is (nr_batch, nr_channels, sequence_length).
            False if input shape is (nr_batch, sequence_length, nr_channels).
            An error is raised if the two last dimensions are equal.

    For 2d input:

        Assumes
            nr_channels < img_width and nr_channels < img_height
        Returns
            True if input shape is (nr_batch, nr_channels, img_width, img_height).
            False if input shape is (nr_batch, img_width, img_height, nr_channels).
            An error is raised if the three last dimensions are equal.

    For higher dimensional input an error is raised.
    """
    err_msg = "Ambiguous input shape. Cannot infer channel-first/channel-last order."

    if len(np.shape(x)) == 3:
        if np.shape(x)[-2] < np.shape(x)[-1]:
            return True
        elif np.shape(x)[-2] > np.shape(x)[-1]:
            return False
        else:
            raise ValueError(err_msg)

    elif len(np.shape(x)) == 4:
        if np.shape(x)[-1] < np.shape(x)[-2] and np.shape(x)[-1] < np.shape(x)[-3]:
            return False
        if np.shape(x)[-3] < np.shape(x)[-1] and np.shape(x)[-3] < np.shape(x)[-2]:
            return True
        raise ValueError(err_msg)

    else:
        raise ValueError(
            "Only batched 1d and 2d multi-channel input dimensions supported."
        )


def make_channel_first(x: np.array, channel_first=False):
    """Reshape batch to channel first."""
    if channel_first:
        return x

    if len(np.shape(x)) == 4:
        return np.moveaxis(x, -1, -3)
    elif len(np.shape(x)) == 3:
        return np.moveaxis(x, -1, -2)
    else:
        raise ValueError(
            "Only batched 1d and 2d multi-channel input dimensions supported."
        )


def make_channel_last(x: np.array, channel_first=True):
    """Reshape batch to channel last."""
    if not channel_first:
        return x

    if len(np.shape(x)) == 4:
        return np.moveaxis(x, -3, -1)
    elif len(np.shape(x)) == 3:
        return np.moveaxis(x, -2, -1)
    else:
        raise ValueError(
            "Only batched 1d and 2d multi-channel input dimensions supported."
        )


def get_wrapped_model(model: ModelInterface, channel_first: bool) -> ModelInterface:
    """
    Identifies the type of a model object and wraps the model in an appropriate interface.

    Returns
        A wrapped ModelInterface model.
    """
    if isinstance(model, tf.keras.Model):
        return TensorFlowModel(model, channel_first)
    if isinstance(model, torch.nn.modules.module.Module):
        return PyTorchModel(model, channel_first)
    raise ValueError(
        "Model needs to be tf.keras.Model or torch.nn.modules.module.Module."
    )


def blur_at_indices(
    arr: np.array,
    kernel: np.array,
    indices: Union[int, Sequence[int], Tuple[np.array]],
    indexed_axes: Sequence[int],
) -> np.array:
    """
    Returns a version of arr that is blurred at indices
    """

    assert kernel.ndim == len(
        indexed_axes
    ), "kernel should have as many dimensions as indexed_axes has elements."

    # Pad array
    pad_width = [(0, 0) for _ in indexed_axes]
    for i, ax in enumerate(indexed_axes):
        pad_left = kernel.shape[i] // 2
        pad_right = kernel.shape[i] // 2 - (kernel.shape[i] % 2 == 0)
        pad_width[i] = (pad_left, pad_right)
    x = _pad_array(arr, pad_width, mode="constant", padded_axes=indexed_axes)

    # Handle indices
    indices = expand_indices(arr, indices, indexed_axes)
    none_slices = []
    array_indices = []
    for i, idx in enumerate(indices):
        if isinstance(idx, slice) and idx == slice(None):
            none_slices.append(idx)
        elif isinstance(idx, np.ndarray):
            pad_left = kernel.shape[indexed_axes.index(i)] // 2
            array_indices.append(idx + pad_left)
        else:
            raise ValueError("Invalid indices {}".format(indices))
    array_indices = np.array(array_indices)

    # Expand kernel dimensions
    expanded_kernel = np.expand_dims(
        kernel, tuple([i for i in range(arr.ndim) if i not in indexed_axes])
    )

    # Iterate over indices, applying expanded kernel
    x_blur = copy.copy(x)
    for i in range(array_indices.shape[-1]):
        idx = list(array_indices[..., [i]])
        expanded_idx = copy.copy(idx)
        for ax, idx_ax in enumerate(expanded_idx):
            s = kernel.shape[ax]
            idx_ax = np.squeeze(idx_ax)
            expanded_idx[ax] = slice(
                idx_ax - (s // 2), idx_ax + s // 2 + 1 - (s % 2 == 0)
            )

        if 0 not in indexed_axes:
            expanded_idx = none_slices + expanded_idx
            idx = none_slices + idx
        expanded_idx = tuple(expanded_idx)
        idx = tuple(idx)

        x_blur[idx] = np.sum(
            np.multiply(x[expanded_idx], expanded_kernel),
            axis=tuple(indexed_axes),
            keepdims=True,
        )

    return _unpad_array(x_blur, pad_width, padded_axes=indexed_axes)


def create_patch_slice(
    patch_size: Union[int, Sequence[int]], coords: Sequence[int]
) -> Tuple[np.ndarray]:
    """
    Create a patch slice from patch size and coordinates.
    """

    if isinstance(patch_size, int):
        patch_size = (patch_size,)
    if isinstance(coords, int):
        coords = (coords,)

    patch_size = np.array(patch_size)
    coords = tuple(coords)

    if len(patch_size) == 1 and len(coords) != 1:
        patch_size = tuple(patch_size for _ in coords)
    elif patch_size.ndim != 1:
        raise ValueError("patch_size has to be either a scalar or a 1d-sequence")
    elif len(patch_size) != len(coords):
        raise ValueError(
            "patch_size sequence length does not match coords length"
            f" (len(patch_size) != len(coords))"
        )
    # make sure that each element in tuple is integer
    patch_size = tuple(int(patch_size_dim) for patch_size_dim in patch_size)

    patch_slice = [
        np.arange(coord, coord + patch_size_dim)
        for coord, patch_size_dim in zip(coords, patch_size)
    ]

    return tuple(patch_slice)


def get_nr_patches(
    patch_size: Union[int, Sequence[int]], shape: Tuple[int, ...], overlap: bool = False
) -> int:
    """Get number of patches for given shape."""
    if isinstance(patch_size, int):
        patch_size = (patch_size,)
    patch_size = np.array(patch_size)

    if len(patch_size) == 1 and len(shape) != 1:
        patch_size = tuple(patch_size for _ in shape)
    elif patch_size.ndim != 1:
        raise ValueError("patch_size has to be either a scalar or a 1d-sequence")
    elif len(patch_size) != len(shape):
        raise ValueError(
            "patch_size sequence length does not match shape length"
            f" (len(patch_size) != len(shape))"
        )
    patch_size = tuple(patch_size)

    return np.prod(shape) // np.prod(patch_size)


def _pad_array(
    arr: np.array,
    pad_width: Union[int, Sequence[int], Sequence[Tuple[int]]],
    mode: str,
    padded_axes: Sequence[int],
):
    """To allow for any patch_size we add padding to the array."""

    assert (
        len(padded_axes) <= arr.ndim
    ), "Cannot pad more axes than array has dimensions"

    if isinstance(pad_width, Sequence):
        assert len(pad_width) == len(
            padded_axes
        ), "pad_width and padded_axes have different lengths"
        for p in pad_width:
            if isinstance(p, Tuple):
                assert len(p) == 2, "Elements in pad_width need to have length 2"

    pad_width_list = []
    for ax in range(arr.ndim):
        if ax not in padded_axes:
            pad_width_list.append((0, 0))
        elif isinstance(pad_width, int):
            pad_width_list.append((pad_width, pad_width))
        elif isinstance(pad_width[padded_axes.index(ax)], int):
            pad_width_list.append(
                (pad_width[padded_axes.index(ax)], pad_width[padded_axes.index(ax)])
            )
        else:
            pad_width_list.append(pad_width[padded_axes.index(ax)])
    arr_pad = np.pad(arr, pad_width_list, mode=mode)
    return arr_pad


def _unpad_array(
    arr: np.array,
    pad_width: Union[int, Sequence[int], Sequence[Tuple[int]]],
    padded_axes: Sequence[int],
):
    """Remove padding from the array."""

    assert (
        len(padded_axes) <= arr.ndim
    ), "Cannot unpad more axes than array has dimensions"

    if isinstance(pad_width, Sequence):
        assert len(pad_width) == len(
            padded_axes
        ), "pad_width and padded_axes have different lengths"
        for p in pad_width:
            if isinstance(p, Tuple):
                assert len(p) == 2, "Elements in pad_width need to have length 2"

    unpad_slice = []
    for ax in range(arr.ndim):
        if ax not in padded_axes:
            unpad_slice.append(slice(None))
        elif isinstance(pad_width, int):
            unpad_slice.append(slice(pad_width, arr.shape[ax] - pad_width))
        elif isinstance(pad_width[padded_axes.index(ax)], int):
            unpad_slice.append(
                slice(
                    pad_width[padded_axes.index(ax)],
                    arr.shape[ax] - pad_width[padded_axes.index(ax)],
                )
            )
        else:
            unpad_slice.append(
                slice(
                    pad_width[padded_axes.index(ax)][0],
                    arr.shape[ax] - pad_width[padded_axes.index(ax)][1],
                )
            )
    return arr[tuple(unpad_slice)]


def expand_attribution_channel(a_batch: np.ndarray, x_batch: np.ndarray):
    """Expand additional channel dimension(s) for attributions if needed."""
    if a_batch.shape[0] != x_batch.shape[0]:
        raise ValueError(
            f"a_batch and x_batch must have same number of batches ({a_batch.shape[0]} != {x_batch.shape[0]})"
        )
    if a_batch.ndim > x_batch.ndim:
        raise ValueError(
            f"a must not have greater ndim than x ({a_batch.ndim} > {x_batch.ndim})"
        )

    if a_batch.ndim == x_batch.ndim:
        return a_batch
    else:
        attr_axes = infer_attribution_axes(a_batch, x_batch)

        # TODO: infer_attribution_axes currently returns dimensions w/o batch dimension
        attr_axes = [a + 1 for a in attr_axes]
        expand_axes = [a for a in range(1, x_batch.ndim) if a not in attr_axes]

        return np.expand_dims(a_batch, axis=tuple(expand_axes))


# TODO: adapt for batched processing
def infer_attribution_axes(a_batch: np.ndarray, x_batch: np.ndarray) -> Sequence[int]:
    """
    Infers the axes in x_batch that are covered by a_batch.
    """
    if a_batch.shape[0] != x_batch.shape[0]:
        raise ValueError(
            f"a_batch and x_batch must have same number of batches ({a_batch.shape[0]} != {x_batch.shape[0]})"
        )

    if a_batch.ndim > x_batch.ndim:
        raise ValueError(
            "Attributions need to have <= dimensions than inputs, but {} > {}".format(
                a_batch.ndim, x_batch.ndim
            )
        )

    # TODO: we currently assume here that the batch axis is not carried into the perturbation functions
    a_shape = [s for s in np.shape(a_batch)[1:] if s != 1]
    x_shape = [s for s in np.shape(x_batch)[1:]]

    if a_shape == x_shape:
        return np.arange(0, len(x_shape))

    # One attribution value per sample
    if len(a_shape) == 0:
        return np.array([])

    x_subshapes = [
        [x_shape[i] for i in range(start, start + len(a_shape))]
        for start in range(0, len(x_shape) - len(a_shape) + 1)
    ]
    if x_subshapes.count(a_shape) < 1:
        # Check that attribution dimensions are (consecutive) subdimensions of inputs
        raise ValueError(
            "Attribution dimensions are not (consecutive) subdimensions of inputs:  "
            "inputs were of shape {} and attributions of shape {}".format(
                x_batch.shape, a_batch.shape
            )
        )
    elif x_subshapes.count(a_shape) > 1:
        # Check that attribution dimensions are (unique) subdimensions of inputs.
        # Consider potentially expanded dims in attributions.
        if a_batch.ndim == x_batch.ndim and len(a_shape) < a_batch.ndim:
            a_subshapes = [
                [np.shape(a_batch)[1:][i] for i in range(start, start + len(a_shape))]
                for start in range(0, len(np.shape(a_batch)[1:]) - len(a_shape) + 1)
            ]
            if a_subshapes.count(a_shape) == 1:
                # Inferring channel shape
                for dim in range(len(np.shape(a_batch)[1:]) + 1):
                    if a_shape == np.shape(a_batch)[1:][dim:]:
                        return np.arange(dim, len(np.shape(a_batch)[1:]))
                    if a_shape == np.shape(a_batch)[1:][:dim]:
                        return np.arange(0, dim)

            raise ValueError(
                "Attribution axes could not be inferred for inputs of "
                "shape {} and attributions of shape {}".format(
                    x_batch.shape, a_batch.shape
                )
            )

        raise ValueError(
            "Attribution dimensions are not unique subdimensions of inputs:  "
            "inputs were of shape {} and attributions of shape {}."
            "Please expand attribution dimensions for a unique solution".format(
                x_batch.shape, a_batch.shape
            )
        )
    else:
        # Infer attribution axes
        for dim in range(len(x_shape) + 1):
            if a_shape == x_shape[dim:]:
                return np.arange(dim, len(x_shape))
            if a_shape == x_shape[:dim]:
                return np.arange(0, dim)

    raise ValueError(
        "Attribution axes could not be inferred for inputs of "
        "shape {} and attributions of shape {}".format(x_batch.shape, a_batch.shape)
    )


# TODO: adapt for batched processing (if necessary)
def expand_indices(
    arr: np.array,
    indices: Union[int, Sequence[int], Tuple[np.array], Tuple[slice]],
    indexed_axes: Sequence[int],
) -> Tuple:
    """
    Expands indices to fit array shape. Returns expanded indices.

    indexed_axes refers to all axes that are not indexed by slice(None).
    """

    # Handle indexed_axes
    indexed_axes = np.sort(np.array(indexed_axes))
    asserts.assert_indexed_axes(arr, indexed_axes)

    # Handle indices
    if isinstance(indices, int):
        expanded_indices = [indices]
    else:
        expanded_indices = []
        for idx in indices:
            if isinstance(idx, slice) and idx == slice(None):
                pass
            elif isinstance(idx, slice):
                start = idx.start
                end = idx.end
                step = idx.step
                expanded_indices.append(np.arange(start, end, step))
            elif isinstance(idx, np.ndarray):
                expanded_indices.append(idx)
            else:
                try:
                    expanded_indices.append(int(idx))
                except:
                    raise ValueError("Unsupported type of indices")

    # Check if unraveling is needed
    if np.all([isinstance(i, int) for i in expanded_indices]):
        expanded_indices = np.unravel_index(
            expanded_indices, tuple([arr.shape[i] for i in indexed_axes])
        )

    # Handle case of 1D indices
    if not np.array(expanded_indices).ndim > 1:
        expanded_indices = [np.array(expanded_indices)]

    # Cast to list so item assignment works
    expanded_indices = list(expanded_indices)

    if indexed_axes.size != len(expanded_indices):
        raise ValueError("indices dimension doesn't match indexed_axes")

    # Ensure array dimensions are kept when indexing.
    # Expands dimensions of each element in expanded_indices depending on the number of elements
    for i in range(len(expanded_indices)):
        if expanded_indices[i].ndim != len(expanded_indices):
            expanded_indices[i] = np.expand_dims(
                expanded_indices[i], axis=tuple(range(len(expanded_indices) - 1))
            )

    # Buffer with None-slices if indices index the last axes
    for i in range(0, indexed_axes[0]):
        expanded_indices = slice(None), *expanded_indices

    return tuple(expanded_indices)


def get_leftover_shape(arr: np.array, axes: Sequence[int]) -> Tuple:
    """
    Gets the shape of the arr dimensions not included in axes
    """
    # TODO: adapt for batched processing (if necessary).
    axes = np.sort(np.array(axes))
    asserts.assert_indexed_axes(arr, axes)

    leftover_shape = tuple([arr.shape[i] for i in range(arr.ndim) if i not in axes])
    return leftover_shape


<<<<<<< HEAD
def offset_coordinates(indices: list, offset: tuple, img_shape: tuple):
    """
    Checks if offset coordinates are within the image frame. Return offset coordinates for valid indices and the
    list of booleans which identifies valid ids.
    Based on https://github.com/tleemann/road_evaluation.
    indices (list): list of indices to be offset.
    offset (tuple): offset for the coordinates, e.g. offset (1,1) adds 1 to both coordinates.
    img_shape (tuple): image shape in (channels, height, width) format.
    """
    x = indices // img_shape[2]
    y = indices % img_shape[2]
    x += offset[0]
    y += offset[1]
    valid = ~((x < 0) | (y < 0) | (x >= img_shape[1]) | (y >= img_shape[2]))
    off_coords = indices + offset[0] * img_shape[2] + offset[1]
    return off_coords[valid], valid
=======
def calculate_auc(i: np.array, dx: int = 1.0):
    return np.trapz(np.array(i), dx=dx)
>>>>>>> 5664f6d4
<|MERGE_RESOLUTION|>--- conflicted
+++ resolved
@@ -596,7 +596,6 @@
     return leftover_shape
 
 
-<<<<<<< HEAD
 def offset_coordinates(indices: list, offset: tuple, img_shape: tuple):
     """
     Checks if offset coordinates are within the image frame. Return offset coordinates for valid indices and the
@@ -613,7 +612,7 @@
     valid = ~((x < 0) | (y < 0) | (x >= img_shape[1]) | (y >= img_shape[2]))
     off_coords = indices + offset[0] * img_shape[2] + offset[1]
     return off_coords[valid], valid
-=======
+
+  
 def calculate_auc(i: np.array, dx: int = 1.0):
-    return np.trapz(np.array(i), dx=dx)
->>>>>>> 5664f6d4
+    return np.trapz(np.array(i), dx=dx)