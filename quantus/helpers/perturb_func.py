"""This modules holds a collection of perturbation functions i..e, ways to perturb an input or an explanation."""
import copy
import random
import warnings
from typing import Any, Sequence, Tuple, Union

import cv2
import numpy as np
import scipy

from .utils import get_baseline_value
from .utils import conv2D_numpy


def gaussian_noise(arr: np.array, perturb_mean: float = 0.0,
                   perturb_std: float = 0.01) -> np.array:
    """Add gaussian noise to the input."""
    noise = np.random.normal(loc=perturb_mean, scale=perturb_std, size=arr.shape)
    return arr + noise


def baseline_replacement_by_indices(arr: np.array,
                                    indices: Union[int, Sequence[int], Tuple[np.array]],
                                    for_all_channels: bool = True,
                                    **kwargs) -> np.array:
    """
    Replace indices in an array by given baseline.
    for_all_channels: Replace complete channel for given index. 
                      Assumes channel first ordering.
    """
    indices = np.array(indices)
    if arr.ndim != indices.ndim:
        if indices.ndim == 1:
            indices = np.unravel_index(indices, arr.shape)
        else:
            raise ValueError("indices dimension doesn't match arr.shape")

    # Make sure that array is perturbed on all channels.
    # This can only be done if there is more than one dimension.
    if for_all_channels and arr.ndim > 1:
        # replace first dimension indices with slice for all channels
        indices = slice(None), *indices[1:]
    elif for_all_channels and arr.ndim == 1:
        warnings.warn("for_all_channels=True but arr has no channel dimension")

    if "fixed_values" in kwargs:
        choice = kwargs["fixed_values"]
    elif "perturb_baseline" in kwargs:
        choice = kwargs["perturb_baseline"]
    elif "input_shift" in kwargs:
        choice = kwargs["input_shift"]

    arr_perturbed = copy.copy(arr)
    baseline_value = get_baseline_value(choice=choice, arr=arr, **kwargs)

    if "input_shift" in kwargs:
<<<<<<< HEAD
        arr_shifted = copy.copy(arr)
        arr_shifted = np.multiply(
            arr_shifted,
            np.full(shape=arr.shape, fill_value=baseline_value, dtype=float),
=======
        img_shifted = copy.copy(img)
        img_shifted = np.add(
            img_shifted,
            np.full(shape=img.shape, fill_value=baseline_value, dtype=float),
>>>>>>> 8170c251
        )
        arr_perturbed[indices] = arr_shifted[indices]
    else:
        arr_perturbed[indices] = baseline_value

    return arr_perturbed


def baseline_replacement_by_patch(arr: np.array, patch_slice: Sequence,
                                  perturb_baseline: Any) -> np.array:
    """Replace a single patch in an array by given baseline."""
    if len(patch_slice) != arr.ndim:
        raise ValueError(
            "patch_slice dimensions don't match arr dimensions."
            f" ({len(patch_slice)} != {arr.ndim})"
        )

    # Preset patch for 'neighbourhood_*' choices.
    print(patch_slice)
    patch = arr[patch_slice]
    arr_perturbed = copy.copy(arr)
    baseline = get_baseline_value(choice=perturb_baseline, arr=arr, patch=patch)
    arr_perturbed[patch_slice] = baseline
    return arr_perturbed


def baseline_replacement_by_blur(arr: np.array, patch_slice: Sequence,
                                 blur_kernel_size: int = 15) -> np.array:
    """
    Replace a single patch in an array by a blurred version.
    Blur is performed via a 2D convolution.
    blur_kernel_size controls the kernel-size of that convolution (Default is 15).
    Assumes unbatched channel first format.
    """
    nr_channels = arr.shape[0]
    # Create blurred array.
    blur_kernel_size = (1, *([blur_kernel_size] * (arr.ndim - 1)))
    kernel = np.ones(blur_kernel_size, dtype=arr.dtype)
    kernel *= 1.0 / np.prod(blur_kernel_size)
    kernel = np.tile(kernel, (nr_channels, 1, *([1] * (arr.ndim - 1))))

    if arr.ndim == 2:
        raise NotImplementedError()
    elif arr.ndim == 3:
        arr_avg = conv2D_numpy(
            x=arr,
            kernel=kernel,
            stride=1,
            padding=0,
            groups=nr_channels,
            pad_output=True,
        )

    # Perturb array.
    arr_perturbed = copy.copy(arr)
    arr_perturbed[patch_slice] = arr_avg[patch_slice]
    return arr_perturbed


def uniform_sampling(arr: np.array, perturb_radius: float = 0.02) -> np.array:
    """Add noise to input as sampled uniformly random from L_infiniy ball with a radius."""
    noise = np.random.uniform(low=-perturb_radius, high=perturb_radius, size=arr.shape)
    return arr + noise


def rotation(arr: np.array, perturb_angle: float = 10) -> np.array:
    """
    Rotate array by some given angle.
    Assumes channel first layout.
    """
    assert arr.ndim == 3, "Check that 'perturb_func' receives a 3D array."
    matrix = cv2.getRotationMatrix2D(
        center=(arr.shape[1]/2, arr.shape[2]/2),
        angle=perturb_angle,
        scale=1,
    )
    arr_perturbed = cv2.warpAffine(
        np.moveaxis(arr, 0, 2),
        matrix,
        (arr.shape[1], arr.shape[2]),
    )
    arr_perturbed = np.moveaxis(arr_perturbed, 2, 0)
    return arr_perturbed


def translation_x_direction(arr: np.array, perturb_baseline: Any,
                            perturb_dx: int = 10, **kwargs) -> np.array:
    """
    Translate array by some given value in the x-direction.
    Assumes channel first layout.
    """
    assert arr.ndim == 3, "Check that 'perturb_func' receives a 3D array."
    matrix = np.float32([[1, 0, perturb_dx], [0, 1, 0]])
    arr_perturbed = cv2.warpAffine(
        np.moveaxis(arr, 0, -1),
        matrix,
        (arr.shape[1], arr.shape[2]),
        borderValue=get_baseline_value(
            choice=perturb_baseline, arr=arr, **kwargs,
        ),
    )
    arr_perturbed = np.moveaxis(arr_perturbed, -1, 0)
    return arr_perturbed


def translation_y_direction(arr: np.array, perturb_baseline: Any,
                            perturb_dx: int = 10, **kwargs) -> np.array:
    """
    Translate array by some given value in the x-direction.
    Assumes channel first layout.
    """
    assert arr.ndim == 3, "Check that 'perturb_func' receives a 3D array."
    matrix = np.float32([[1, 0, 0], [0, 1, perturb_dx]])
    arr_perturbed = cv2.warpAffine(
        np.moveaxis(arr, 0, 2),
        matrix,
        (arr.shape[1], arr.shape[2]),
        borderValue=get_baseline_value(
            choice=perturb_baseline, arr=arr, **kwargs,
        ),
    )
    arr_perturbed = np.moveaxis(arr_perturbed, 2, 0)
    return arr_perturbed


def no_perturbation(arr: np.array, **kwargs) -> np.array:
    """Apply no perturbation to input."""
    return arr<|MERGE_RESOLUTION|>--- conflicted
+++ resolved
@@ -54,17 +54,10 @@
     baseline_value = get_baseline_value(choice=choice, arr=arr, **kwargs)
 
     if "input_shift" in kwargs:
-<<<<<<< HEAD
         arr_shifted = copy.copy(arr)
-        arr_shifted = np.multiply(
+        arr_shifted = np.add(
             arr_shifted,
             np.full(shape=arr.shape, fill_value=baseline_value, dtype=float),
-=======
-        img_shifted = copy.copy(img)
-        img_shifted = np.add(
-            img_shifted,
-            np.full(shape=img.shape, fill_value=baseline_value, dtype=float),
->>>>>>> 8170c251
         )
         arr_perturbed[indices] = arr_shifted[indices]
     else:
