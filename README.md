<p align="center">
  <img width="350" height="200" src="https://raw.githubusercontent.com/understandable-machine-intelligence-lab/Quantus/main/quantus_logo.png">
</p>
<!--<h1 align="center"><b>Quantus</b></h1>-->
<h3 align="center"><b> A toolkit to evaluate neural network explanations</b></h3>
<p align="center">
  PyTorch and Tensorflow
</p>

[![Python package](https://github.com/understandable-machine-intelligence-lab/Quantus/actions/workflows/python-package.yml/badge.svg)](https://github.com/understandable-machine-intelligence-lab/Quantus/actions/workflows/python-package.yml)
[![Code coverage](https://github.com/understandable-machine-intelligence-lab/Quantus/actions/workflows/codecov.yml/badge.svg)](https://github.com/understandable-machine-intelligence-lab/Quantus/actions/workflows/codecov.yml)
![Python version](https://img.shields.io/badge/python-3.7%20%7C%203.8%20%7C%203.9-blue.svg)
[![PyPI version](https://badge.fury.io/py/quantus.svg)](https://badge.fury.io/py/quantus)
<!--[![Documentation Status](https://readthedocs.org/projects/alibi/badge/?version=latest)](https://docs.seldon.io/projects/qyabtys/en/latest/?badge=latest)-->
<!--[GitHub Licence](https://img.quantus.io/github/license/understandable-machine-intelligence-lab/Quantus.svg)-->
<!--[![Slack channel](https://img.qauntus.io/badge/chat-on%20slack-e51670.svg)](https://join.slack.com/t/seldondev/shared_invite/zt-vejg6ttd-ksZiQs3O_HOtPQsen_labg)-->

_Quantus is currently under active development so carefully note the Quantus release version to ensure reproducibility of your work._

## Table of contents

* [Library overview](#library-overview)
* [Installation](#installation)
* [Getting started](#getting-started)
* [Tutorials](#tutorials)
* [Misc functionality](#miscellaneous-functionality)
* [Contributing](#contributing)
* [Citation](#citation)

<!--### Citation

If you find this library helpful in speeding up your research please cite using the following Bibtex annotation:

@misc{quantus,
      title={Quantus: Github repository},
      author={Anna Hedström, Leander Weber, Wojciech Samek, Sebastian Lapuschkin, Marina Höhne},
      year={2021},
      eprint={2106.10185},
      archivePrefix={arXiv},
      primaryClass={cs.LG}}
-->

## Library Overview 

Simple visual comparison of XAI methods is often not sufficient to decide which explanation method works best as shown exemplary in Figure a) for four gradient-based methods — Saliency (Mørch et al., 1995; Baehrens et al., 2010), Integrated Gradients (Sundararajan et al., 2017), GradientShap (Lundberg and Lee, 2017) or FusionGrad (Bykov et al., 2021), yet it is a common practice for evaluation XAI methods in absence of ground truth data.

Therefore, we developed Quantus, an easy to-use yet comprehensive toolbox for quantitative evaluation of explanations — including 25+ different metrics. 
With Quantus, we can obtain richer insights on how the methods compare e.g., b) by holistic quantification on several evaluation criteria and c) by providing sensitivity analysis of how a single parameter e.g. the pixel replacement strategy of a faithfulness test influences the ranking of the XAI methods.

</p>
<p align="center">
  <img width="800" height="567" src="https://raw.githubusercontent.com/understandable-machine-intelligence-lab/Quantus/main/viz.png">
</p>

 
This project started with the goal of collecting existing evaluation metrics that have been introduced in the context of Explainable Artificial Intelligence (XAI) research — to help automate the task of _XAI quantification_. Along the way of implementation, it became clear that XAI metrics most often belong to one out of six categories i.e., 1) faithfulness, 2) robustness, 3) localisation 4) complexity 5) randomisation or 6) axiomatic metrics (note, however, that the categories are oftentimes mentioned under different naming conventions e.g., 'robustness' is often replaced for 'stability' or 'sensitivity' and 'faithfulness' is commonly interchanged for 'fidelity'). The library contains implementations of the following evaluation metrics:

<details>
  <summary><b>Faithfulness</b></summary>
quantifies to what extent explanations follow the predictive behaviour of the model (asserting that more important features play a larger role in model outcomes)
 <br><br>
  <ul>
<li><a href="https://www.ijcai.org/Proceedings/2020/0417.pdf">Faithfulness Correlation</a>: iteratively replaces a random subset of given attributions with a baseline value and then measuring the correlation between the sum of this attribution subset and the difference in function output 
<li><a href="https://arxiv.org/pdf/1806.07538.pdf">Faithfulness Estimate</a>: computes the correlation between probability drops and attribution scores on various points
<li><a href="https://arxiv.org/abs/1909.03012">Monotonicity Metric Arya</a>: starts from a reference baseline to then incrementally replace each feature in a sorted attribution vector, measuring the effect on model performance
<li><a href="https://arxiv.org/pdf/2007.07584.pdf">Monotonicity Metric Nguyen</a>: measures the spearman rank correlation between the absolute values of the attribution and the uncertainty in the probability estimation
<li><a href="https://journals.plos.org/plosone/article?id=10.1371/journal.pone.0130140">Pixel Flipping</a>: captures the impact of perturbing pixels in descending order according to the attributed value on the classification score
<li><a href="https://arxiv.org/pdf/1509.06321.pdf">Region Perturbation</a>: is an extension of Pixel-Flipping to flip an area rather than a single pixel
<li><a href="https://arxiv.org/pdf/1706.07979.pdf">Selectivity</a>: measures how quickly an evaluated prediction function starts to drop when removing features with the highest attributed values
<li><a href="https://arxiv.org/pdf/1711.06104.pdf">SensitivityN</a>: computes the correlation between the sum of the attributions and the variation in the target output while varying the fraction of the total number of features, averaged over several test samples
<li><a href="https://arxiv.org/pdf/2003.08747.pdf">IROF</a>: computes the area over the curve per class for sorted mean importances of feature segments (superpixels) as they are iteratively removed (and prediction scores are collected), averaged over several test samples
</ul>
</details>

<details>
<summary><b>Robustness</b></summary>
measures to what extent explanations are stable when subject to slight perturbations of the input, assuming that model output approximately stayed the same
     <br><br>
<ul>
<li><a href="https://arxiv.org/pdf/1806.08049.pdf">Local Lipschitz Estimate</a>: tests the consistency in the explanation between adjacent examples
<li><a href="https://arxiv.org/pdf/1901.09392.pdf">Max-Sensitivity</a>: measures the maximum sensitivity of an explanation using a Monte Carlo sampling-based approximation
<li><a href="https://arxiv.org/pdf/1901.09392.pdf">Avg-Sensitivity</a>: measures the average sensitivity of an explanation using a Monte Carlo sampling-based approximation
<li><a href="https://arxiv.org/pdf/1706.07979.pdf">Continuity</a>: captures the strongest variation in explanation of an input and its perturbed version
</ul>
</details>

<details>
<summary><b>Localisation</b></summary>
tests if the explainable evidence is centered around the object of interest (as defined by a bounding box or similar segmentation mask)
     <br><br>
<ul>
<li><a href="https://arxiv.org/abs/1608.00507">Pointing Game</a>: checks whether attribution with the highest score is located within the targeted object
<li><a href="https://arxiv.org/abs/1910.09840">Attribution Localization</a>: measures the ratio of positive attributions within the targeted object towards the total positive attributions
<li><a href="https://arxiv.org/abs/2104.14995">Top-K Intersection</a>: computes the intersection between a ground truth mask and the binarized explanation at the top k feature locations
<li><a href="https://arxiv.org/abs/2003.07258">Relevance Rank Accuracy</a>: measures the ratio of highly attributed pixels within a ground-truth mask towards the size of the ground truth mask
<li><a href="https://arxiv.org/abs/2003.07258">Relevance Mass Accuracy</a>: measures the ratio of positively attributed attributions inside the ground-truth mask towards the overall positive attributions
<li><a href="https://doi.org/10.1016/j.patrec.2005.10.010">AUC</a>: compares the ranking between attributions and a given ground-truth mask
</ul>
</details>

<details>
<summary><b>Complexity</b></summary>
captures to what extent explanations are concise i.e., that few features are used to explain a model prediction
     <br><br>
<ul>
<li><a href="https://arxiv.org/abs/1810.06583">Sparseness</a>: uses the Gini Index for measuring, if only highly attributed features are truly predictive of the model output
<li><a href="https://arxiv.org/abs/2005.00631">Complexity</a>: computes the entropy of the fractional contribution of all features to the total magnitude of the attribution individually
<li><a href="https://arxiv.org/abs/2007.07584">Effective Complexity</a>: measures how many attributions in absolute values are exceeding a certain threshold
</ul>
</details>

<details>
<summary><b>Randomisation</b></summary>
tests to what extent explanations deteriorate as model parameters are increasingly randomised
     <br><br>
<ul>
<li><a href="https://arxiv.org/abs/1810.03292">Model Parameter Randomisation</a>: randomises the parameters of single model layers in a cascading or independent way and measures the distance of the respective explanation to the original explanation
<li><a href="https://arxiv.org/abs/1912.09818">Random Logit Test</a>: computes for the distance between the original explanation and the explanation for a random other class
</ul>
</details>

<details>
<summary><b>Axiomatic</b></summary>
  assesses if explanations fulfill certain axiomatic properties
     <br><br>
<ul>
<li><a href="https://arxiv.org/abs/1703.01365">Completeness</a>: assesses if explanations fulfill certain axiomatic properties
<li><a href="https://arxiv.org/abs/2007.07584">Non-Sensitivity</a>: measures whether the total attribution is proportional to the explainable evidence at the model output  (and referred to as Summation to Delta (Shrikumar et al., 2017) Sensitivity-n (slight variation, Ancona et al., 2018) Conservation (Montavon et al., 2018))
<li><a href="https://arxiv.org/abs/1711.00867">Input Invariance</a>: adds a shift to input, asking that attributions should not change in response (assuming the model does not)
</ul>
</details>

Additional metrics will be included in future releases. 

**Disclaimers.** It is worth noting that the implementations of the metrics in this library have not been verified by the original authors. Thus any metric implementation in this library may differ from the original authors. Further, bear in mind that evaluation metrics for XAI methods are often empirical interpretations (or translations) of qualities that some researcher(s) claimed were important for explanations to fulfill, so it may be a discrepancy between what the author claims to measure by the proposed metric and what is actually measured e.g., using entropy as an operationalisation of explanation complexity. 

The first iteration has been developed primarily for image classification tasks, with attribution-based explanations in mind (which is a category of explanation methods that aim to assign an importance value to the model features and arguably, is the most studied kind of explanation). As a result, there will be both applications and explanation methods e.g., example-based methods where this library won't be applicable. Similarly, there is a couple of metrics that are popular but are considered out of scope for the first iteration of the library e.g., metrics that require re-training of the network e.g., RoAR (Hooker et al., 2018) and Label Randomisation Test (Adebayo et al.,  2018) or rely on specifically designed datasets/ dataset modification e.g., Model Contrast Scores and Input Dependence Rate (Yang et al., 2019) and Attribution Percentage (Attr%) (Zhou et al., 2021).

Please read the user guidelines for further guidance on how to best use the library.

## Installation


Quantus can be installed from [PyPI](https://pypi.org/project/quantus/0.1.1/) 
(this way assumes that you have either `torch` or `tensorflow` already installed on your machine).  

```setup
pip install quantus
```

If you don't have `torch` or `tensorflow` installed, you can simply add the package you want and install it simultaneously.

```setup
pip install quantus[torch]
```
Or, alternatively for `tensorflow` you run:

```setup
pip install quantus[tensorflow]
```

Additionally, if you want to use the basic explainability functionality such as `quantus.explain` in your evaluations, you can run `pip install quantus[extras]` (this step requires that either `torch` or `tensorflow` is installed).

Alternatively, simply install requirements.txt (again, this requires that either `torch` or `tensorflow` is installed and won't include the explainability functionality to the installation):

```setup
pip install -r requirements.txt
```

### Package requirements

```
python>=3.7.0
pytorch>=1.10.1
tensorflow==2.6.2
tqdm==4.62.3
```

## Getting started

To use the library, you'll need a couple of ingredients; a model, some input data and labels (to be explained). In this example, we use `torch` but we also support evaluation of `tensorflow` models.

```python
import quantus
import torch
import torchvision

# Enable GPU.
device = torch.device("cuda:0" if torch.cuda.is_available() else "cpu")

# Load a pre-trained LeNet classification model (architecture at quantus/helpers/models).
model = LeNet()
model.load_state_dict(torch.load("tutorials/assets/mnist"))

# Load datasets and make loaders.
test_set = torchvision.datasets.MNIST(root='./sample_data', download=True)
test_loader = torch.utils.data.DataLoader(test_set, batch_size=24)

# Load a batch of inputs and outputs to use for XAI evaluation.
x_batch, y_batch = iter(test_loader).next()
x_batch, y_batch = x_batch.cpu().numpy(), y_batch.cpu().numpy()
```

<<<<<<< HEAD
Next, we generate some explanations for some test set samples that we wish to evaluate using the Quantus library.
=======
Next, we generate some explanations for some test set samples that we wish to evaluate using Quantus library.
>>>>>>> 0a303474

```python
import captum
from captum.attr import Saliency, IntegratedGradients

# Generate Integrated Gradients attributions of the first batch of the test set.
a_batch_saliency = Saliency(model).attribute(inputs=x_batch, target=y_batch, abs=True).sum(axis=1).cpu().numpy()
a_batch_intgrad = IntegratedGradients(model).attribute(inputs=x_batch, target=y_batch, baselines=torch.zeros_like(x_batch)).sum(axis=1).cpu().numpy()

# Save x_batch and y_batch as numpy arrays that will be used to call metric instances.
x_batch, y_batch = x_batch.cpu().numpy(), y_batch.cpu().numpy()

# Quick assert.
assert [isinstance(obj, np.ndarray) for obj in [x_batch, y_batch, a_batch_saliency, a_batch_intgrad]]

# You can use any function e.g., quantus.explain (not necessarily captum) to generate your explanations.
```
<p align="center">
    <img src="tutorials/assets/mnist_example.png" alt="drawing" width="450"/>
</p>

The qualitative aspects of the Saliency and Integrated Gradients explanations may look fairly uninterpretable - since we lack ground truth of what the explanations should be looking like, it is hard to draw conclusions about the explainable evidence that we see. So, to quantitatively evaluate the explanation we can apply Quantus. For this purpose, we may be interested in measuring how sensitive the explanations are to very slight perturbations. To this end, we can e.g., apply max-sensitivity by Yeh et al., 2019 to evaluate our explanations. With Quantus, we created two options for evaluation.

1) Either evaluate the explanations in a one-liner - by calling the instance of the metric class.

```python
# Define params for evaluation.
params_eval = {
  "nr_samples": 10,
  "perturb_radius": 0.1,
  "norm_numerator": quantus.fro_norm,
  "norm_denominator": quantus.fro_norm,
  "perturb_func": quantus.uniform_sampling,
  "similarity_func": quantus.difference,
  "img_size": 28, 
  "nr_channels": 1,
  "normalise": False, 
  "abs": False,
  "disable_warnings": True,
}

# Return max sensitivity scores in an one-liner - by calling the metric instance.
scores_saliency = quantus.MaxSensitivity(**params_eval)(model=model,
                                                        x_batch=x_batch,
                                                        y_batch=y_batch,
                                                        a_batch=a_batch_saliency,
                                                        **{"explain_func": quantus.explain, 
                                                           "method": "Saliency", 
                                                           "device": device})
```

2) Or use `quantus.evaluate()` which is a high-level function that allow you to evaluate multiple XAI methods on several metrics at once.

```python
import numpy as np

metrics = {"max-Sensitivity": quantus.MaxSensitivity(**params_eval),
           }

xai_methods = {"Saliency": a_batch_saliency,
               "IntegratedGradients": a_batch_intgrad}

results = quantus.evaluate(metrics=metrics,
                           xai_methods=xai_methods,
                           model=model,
                           x_batch=x_batch,
                           y_batch=y_batch,
                           agg_func=np.mean,
                           **{"explain_func": quantus.explain, "device": device})
# Summarise results in a dataframe.
df = pd.DataFrame(results)
df
```

When comparing the max-Sensitivity scores for the Saliency and Integrated Gradients explanations, we can conclude that in this experimental setting, Saliency can be considered less robust (scores 0.41 +-0.15std) compared to Integrated Gradients (scores 0.17 +-0.05std). To replicate this simple example please find a dedicated notebook: [Getting started](https://github.com/understandable-machine-intelligence-lab/quantus/blob/main/tutorials/tutorial_getting_started.ipynb).

## Tutorials

To get a more comprehensive view of the previous example, there is many types of analysis that can be done using Quantus. For example, we could use Quantus to verify to what extent the results - that Integrated Gradients "wins" over Saliency - are reproducible over different parameterisations of the metric e.g., by changing the amount of noise `perturb_radius` or the number of samples to iterate over `nr_samples`. With Quantus, we could further analyse if Integrated Gradients offers an improvement over Saliency also in other evaluation criteria such as faithfulness, randomisation and localisation.

For more use cases, please see notebooks in `/tutorials` folder which includes examples such as

* [Basic example all metrics](https://github.com/understandable-machine-intelligence-lab/Quantus/blob/main/tutorials/tutorial_basic_example_all_metrics.ipynb): shows how to instantiate the different metrics for ImageNet
* [Metrics' parameterisation sensitivity](https://github.com/understandable-machine-intelligence-lab/Quantus/blob/main/tutorials/tutorial_sensivitivty_parameterisation.ipynb): explores how sensitive a metric could be to its hyperparameters
* [Understand how explanations robustness develops during model training](https://github.com/understandable-machine-intelligence-lab/Quantus/blob/main/tutorials/tutorial_model_training_explanation_robustness.ipynb): looks into how robustness of gradient-based explanations change as model gets increasingly accurate in its predictions
* [Compare explanation methods using qualitative-, quantitative- and senitivity analysis](https://github.com/understandable-machine-intelligence-lab/Quantus/blob/main/tutorials/tutorial_qualitative_quantitative_sensitivity_analysis.ipynb): benchmarks explanation methods under different types of analysis: qualitative, quantitative and sensitivity

... and more.


## Miscellaneous functionality

With Quantus, one can flexibly extend the library's functionality e.g., to adopt a customised explainer function `explain_func` or to replace a function that perturbs the input `perturb_func` with a user-defined one. 
If you are replacing a function within the Quantus framework, make sure that your new function:
- returns the same datatype (e.g., np.ndarray or float) and,
- employs the same arguments (e.g., img=x, a=a)
as the function you’re intending to replace.

Details on what datatypes and arguments that should be used for the different functions can be found in the respective function typing in`quantus/helpers`. For example, if you want to replace `similar_func` in your evaluation, you can do as follows.

````python
import scipy
import numpy as np

def correlation_spearman(a: np.array, b: np.array, **kwargs) -> float:
    """Calculate Spearman rank of two images (or explanations)."""
    return scipy.stats.spearmanr(a, b)[0]

def my_similar_func(a: np.array, b: np.array, **kwargs) -> float:
    """Calculate the similarity of a and b by subtraction."""
    return a - b

# Simply initalise the metric with your own function.
metric = LocalLipschitzEstimate(similar_func=my_similar_func)
````

To evaluate multiple explanation methods over several metrics at once we user can leverage the `evaluate` method in Quantus. There are also other miscellaneous functionality built-into Quantus that might be helpful:

````python
# Interpret scores of a given metric.
metric_instance.interpret_scores

# Understand what hyperparameters of a metric to tune.
sensitivity_scorer.get_params

# To list available metrics (and their corresponding categories).
quantus.AVAILABLE_METRICS

# To list available explainable methods.
quantus.AVAILABLE_XAI_METHODS

# To list available perturbation functions.
quantus.AVAILABLE_SIMILARITY_FUNCTIONS

# To list available similarity functions.
quantus.AVAILABLE_PERTURBATION_FUNCTIONS

# To list available normalisation function.
quantus.AVAILABLE_NORMALISATION_FUNCTIONS

# To get the scores of the last evaluated batch.
metric_instance_called.last_results

# To get the scores of all the evaluated batches.
metric_instance_called.all_results
````
With each metric intialisation, warnings are printed to shell in order to make the user attentive to the hyperparameters of the metric which may have great influence on the evaluation outcome. If you are running evaluation iteratively you might want to disable warnings, then set: 
        
```disable_warnings = True```

in the params of the metric initalisation.

## Contributing

If you would like to contribute to this project or add your metric to evaluate explanations please open an issue or submit a pull request.

#### Code Style
Code is written to follow [PEP-8](https://www.python.org/dev/peps/pep-0008/) and for docstrings we use [numpydoc](https://numpydoc.readthedocs.io/en/latest/format.html).
We use [flake8](https://pypi.org/project/flake8/) for quick style checks and [black](https://github.com/psf/black) for code formatting with a line-width of 88 characters per line.

#### Testing
Tests are written using [pytest](https://github.com/pytest-dev/pytest) and executed together with [codecov](https://github.com/codecov/codecov-action) for coverage reports.

#### Workflow

Before creating a PR, double-check that the following tasks are completed:

- [x] Run `black` to format source code e.g., `black quantus/helpers/INSERT_YOUR_FILE_NAME.py`
- [x] Run `flake8` for quick style checks e.g., `flake8 quantus/helpers/INSERT_YOUR_FILE_NAME.py`
<<<<<<< HEAD
- [x] Make `pytests` and add under `tests/` folder (to install mandatory packages for testing run `pip install -r requirements_text.txt`)
- [x] If the `pytests` include a new category of `@pytest.mark` then add that category with description to `pytest.ini`
- [x] Run `pytest tests -v --cov-report term --cov-report html:htmlcov --cov-report xml --cov=quantus` to inspect that code coverage is maintained (we aim at ~100% code coverage for Quantus)

=======
- [x] Make `pytests` and add under `tests/` folder (to install mandatory packages for testing run `pip install -r requirements_test.txt`)
- [x] If the `pytests` include a new category of `@pytest.mark` then add that category with description to `pytest.ini`
- [x] Run `pytest tests -v --cov-report term --cov-report html:htmlcov --cov-report xml --cov=quantus` to inspect that code coverage is maintained (we aim at ~100% code coverage for Quantus)


>>>>>>> 0a303474
## Citation

If you find this toolkit or its companion paper
[**Quantus: An Explainable AI Toolkit for Responsible Evaluation of Neural Network Explanations**](https://arxiv.org/abs/2202.06861)
interesting or useful in your research, use following Bibtex annotation to cite us:

```
@article{hedstrom2022quantus,
      title={Quantus: An Explainable AI Toolkit for Responsible Evaluation of Neural Network Explanations}, 
      author={Anna Hedström and
              Leander Weber and
              Dilyara Bareeva and
              Franz Motzkus and
              Wojciech Samek and
              Sebastian Lapuschkin and
              Marina M.-C. Höhne},
      year={2022},
      eprint={2202.06861},
      archivePrefix={arXiv},
      primaryClass={cs.LG}
}
```<|MERGE_RESOLUTION|>--- conflicted
+++ resolved
@@ -201,11 +201,7 @@
 x_batch, y_batch = x_batch.cpu().numpy(), y_batch.cpu().numpy()
 ```
 
-<<<<<<< HEAD
-Next, we generate some explanations for some test set samples that we wish to evaluate using the Quantus library.
-=======
 Next, we generate some explanations for some test set samples that we wish to evaluate using Quantus library.
->>>>>>> 0a303474
 
 ```python
 import captum
@@ -375,18 +371,10 @@
 
 - [x] Run `black` to format source code e.g., `black quantus/helpers/INSERT_YOUR_FILE_NAME.py`
 - [x] Run `flake8` for quick style checks e.g., `flake8 quantus/helpers/INSERT_YOUR_FILE_NAME.py`
-<<<<<<< HEAD
 - [x] Make `pytests` and add under `tests/` folder (to install mandatory packages for testing run `pip install -r requirements_text.txt`)
 - [x] If the `pytests` include a new category of `@pytest.mark` then add that category with description to `pytest.ini`
 - [x] Run `pytest tests -v --cov-report term --cov-report html:htmlcov --cov-report xml --cov=quantus` to inspect that code coverage is maintained (we aim at ~100% code coverage for Quantus)
 
-=======
-- [x] Make `pytests` and add under `tests/` folder (to install mandatory packages for testing run `pip install -r requirements_test.txt`)
-- [x] If the `pytests` include a new category of `@pytest.mark` then add that category with description to `pytest.ini`
-- [x] Run `pytest tests -v --cov-report term --cov-report html:htmlcov --cov-report xml --cov=quantus` to inspect that code coverage is maintained (we aim at ~100% code coverage for Quantus)
-
-
->>>>>>> 0a303474
 ## Citation
 
 If you find this toolkit or its companion paper
